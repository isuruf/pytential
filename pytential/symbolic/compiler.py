--- conflicted
+++ resolved
@@ -385,19 +385,11 @@
                 for name in discardable_vars:
                     del context[name]
 
-<<<<<<< HEAD
-                    done_insns.add(insn)
-                    assignments, new_futures = (
-                            self.get_exec_function(insn, exec_mapper)
-                            (exec_mapper.queue, insn, exec_mapper.bound_expr,
-                                exec_mapper))
-=======
                 done_insns.add(insn)
                 assignments = (
                         insn.get_exec_function(exec_mapper)
                         (exec_mapper.queue, insn, exec_mapper.bound_expr,
                             exec_mapper))
->>>>>>> df08d27e
 
                 assignees = insn.get_assignees()
                 for target, value in assignments:
