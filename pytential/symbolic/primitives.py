--- conflicted
+++ resolved
@@ -223,10 +223,6 @@
 """
 
 
-class _NoArgSentinel(object):
-    pass
-
-
 def _deprecate_kwargs(oldkey, newkey):
     def super_wrapper(func):
         @wraps(func)
@@ -1373,40 +1369,8 @@
     return tuple(hashable_args)
 
 
-<<<<<<< HEAD
-class Interpolation(Expression):
-    """Interpolate quantity from *source* to *target* discretization."""
-
-    init_arg_names = ("source", "target", "operand")
-
-    def __new__(cls, source, target, operand):
-        source = as_dofdesc(source)
-        target = as_dofdesc(target)
-
-        if source == target:
-            return operand
-
-        if isinstance(operand, np.ndarray):
-            def make_op(operand_i):
-                return cls(source, target, operand_i)
-
-            return componentwise(make_op, operand)
-        else:
-            return Expression.__new__(cls)
-
-    def __init__(self, source, target, operand):
-        self.source = as_dofdesc(source)
-        self.target = as_dofdesc(target)
-        self.operand = operand
-
-    def __getinitargs__(self):
-        return (self.source, self.target, self.operand)
-
-    mapper_method = intern("map_interpolation")
-=======
 class _NoArgSentinel(object):
     pass
->>>>>>> 87fb8566
 
 
 class IntG(Expression):
