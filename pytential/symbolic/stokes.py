__copyright__ = "Copyright (C) 2017 Natalie Beams"

__license__ = """
Permission is hereby granted, free of charge, to any person obtaining a copy
of this software and associated documentation files (the "Software"), to deal
in the Software without restriction, including without limitation the rights
to use, copy, modify, merge, publish, distribute, sublicense, and/or sell
copies of the Software, and to permit persons to whom the Software is
furnished to do so, subject to the following conditions:

The above copyright notice and this permission notice shall be included in
all copies or substantial portions of the Software.

THE SOFTWARE IS PROVIDED "AS IS", WITHOUT WARRANTY OF ANY KIND, EXPRESS OR
IMPLIED, INCLUDING BUT NOT LIMITED TO THE WARRANTIES OF MERCHANTABILITY,
FITNESS FOR A PARTICULAR PURPOSE AND NONINFRINGEMENT. IN NO EVENT SHALL THE
AUTHORS OR COPYRIGHT HOLDERS BE LIABLE FOR ANY CLAIM, DAMAGES OR OTHER
LIABILITY, WHETHER IN AN ACTION OF CONTRACT, TORT OR OTHERWISE, ARISING FROM,
OUT OF OR IN CONNECTION WITH THE SOFTWARE OR THE USE OR OTHER DEALINGS IN
THE SOFTWARE.
"""

import numpy as np

from pytential import sym
from sumpy.kernel import (StokesletKernel, StressletKernel, LaplaceKernel,
    AxisTargetDerivative, BiharmonicKernel)

__doc__ = """
.. autoclass:: StokesletWrapper
.. autoclass:: StressletWrapper

.. autoclass:: StokesOperator
.. autoclass:: HsiaoKressExteriorStokesOperator
.. autoclass:: HebekerExteriorStokesOperator
"""


# {{{ StokesletWrapper

<<<<<<< HEAD
class StokesletWrapperMixin:
    """A base class for StokesletWrapper and StressletWrapper

    """
    def get_int_g(self, idx, density, mu_sym, qbx_forced_limit,
            deriv_dirs):

        """
        Returns the Integral of the Stokeslet/Stresslet kernel given by `icomp`
        and `jcomp` and its derivatives.
        For instance,

            Stokeslet(icomp, jcomp)
                = -1/mu_sym d/(d x_icomp) d/(d x_jcomp) BiharmonicKernel

        for icomp != jcomp.
        """

        if not self.use_biharmonic:
            knl = self.kernel_dict[idx]
            for deriv_dir in deriv_dirs:
                knl = AxisTargetDerivative(deriv_dir, knl)
            return sym.IntG(knl, density,
                    qbx_forced_limit=qbx_forced_limit, mu=mu_sym)

        def func(knl, deriv_dirs):
            for deriv_dir in deriv_dirs:
                knl = AxisTargetDerivative(deriv_dir, knl)

            res = sym.IntG(knl, density,
                    qbx_forced_limit=qbx_forced_limit)
            return res

        deriv_relation = self.deriv_relation_dict[idx]
        from pytential.symbolic.primitives import as_dofdesc, DEFAULT_SOURCE
        const = deriv_relation[0]
        const *= sym.integral(self.dim, self.dim-1, density,
                              dofdesc=as_dofdesc(DEFAULT_SOURCE))

        result = const
        for mi, coeff in deriv_relation[1]:
            new_deriv_dirs = list(deriv_dirs)
            for idx, val in enumerate(mi):
                new_deriv_dirs.extend([idx]*val)
            result += func(self.base_kernel, new_deriv_dirs) * coeff

        return result


class StokesletWrapper(StokesletWrapperMixin):
    """ Wrapper class for the Stokeslet kernel.
=======
class StokesletWrapper:
    """Wrapper class for the :class:`~sumpy.kernel.StokesletKernel` kernel.
>>>>>>> c911b298

    This class is meant to shield the user from the messiness of writing
    out every term in the expansion of the double-indexed Stokeslet kernel
    applied to the density vector.  The object is created
    to do some of the set-up and bookkeeping once, rather than every
    time we want to create a symbolic expression based on the kernel -- say,
    once when we solve for the density, and once when we want a symbolic
    representation for the solution, for example.

    The :meth:`apply` function returns the integral expressions needed for
    the vector velocity resulting from convolution with the vector density,
    and is meant to work similarly to calling
    :func:`~pytential.symbolic.primitives.S` (which is
    :class:`~pytential.symbolic.primitives.IntG`).

    Similar functions are available for other useful things related to
    the flow: :meth:`apply_pressure`, :meth:`apply_derivative` (target derivative),
    :meth:`apply_stress` (applies symmetric viscous stress tensor in
    the requested direction).

    .. attribute:: kernel_dict

        The dictionary allows us to exploit symmetry -- that
        :math:`S_{01}` is identical to :math:`S_{10}` -- and avoid creating
        multiple expansions for the same kernel in a different ordering.

    .. automethod:: __init__
    .. automethod:: apply
    .. automethod:: apply_pressure
    .. automethod:: apply_derivative
    .. automethod:: apply_stress
    """

<<<<<<< HEAD
    def __init__(self, dim=None, use_biharmonic=False):
        self.use_biharmonic = use_biharmonic
        self.dim = dim
        if not (dim == 3 or dim == 2):
=======
    def __init__(self, dim=None):
        self.dim = dim

        if dim == 2:
            self.kernel_dict = {
                        (2, 0): StokesletKernel(dim=2, icomp=0, jcomp=0),
                        (1, 1): StokesletKernel(dim=2, icomp=0, jcomp=1),
                        (0, 2): StokesletKernel(dim=2, icomp=1, jcomp=1)
                               }

        elif dim == 3:
            self.kernel_dict = {
                        (2, 0, 0): StokesletKernel(dim=3, icomp=0, jcomp=0),
                        (1, 1, 0): StokesletKernel(dim=3, icomp=0, jcomp=1),
                        (1, 0, 1): StokesletKernel(dim=3, icomp=0, jcomp=2),
                        (0, 2, 0): StokesletKernel(dim=3, icomp=1, jcomp=1),
                        (0, 1, 1): StokesletKernel(dim=3, icomp=1, jcomp=2),
                        (0, 0, 2): StokesletKernel(dim=3, icomp=2, jcomp=2)
                               }

        else:
>>>>>>> c911b298
            raise ValueError("unsupported dimension given to StokesletWrapper")

        self.kernel_dict = {}

        self.base_kernel = BiharmonicKernel(dim=dim)

        for i in range(dim):
            for j in range(i, dim):
                self.kernel_dict[(i, j)] = StokesletKernel(dim=dim, icomp=i,
                                                           jcomp=j)

        for i in range(dim):
            for j in range(i):
                self.kernel_dict[(i, j)] = self.kernel_dict[(j, i)]

        if self.use_biharmonic:
            from pytential.symbolic.pde.system_utils import get_deriv_relation
            results = get_deriv_relation(list(self.kernel_dict.values()),
                                         self.base_kernel, tol=1e-10, order=2)
            self.deriv_relation_dict = {}
            for deriv_eq, (idx, knl) in zip(results, self.kernel_dict.items()):
                self.deriv_relation_dict[idx] = deriv_eq

    def apply(self, density_vec_sym, mu_sym, qbx_forced_limit):
        """Symbolic expressions for integrating Stokeslet kernel.

        Returns an object array of symbolic expressions for the vector
        resulting from integrating the dyadic Stokeslet kernel with
        variable *density_vec_sym*.

        :arg density_vec_sym: a symbolic vector variable for the density vector.
        :arg mu_sym: a symbolic variable for the viscosity.
        :arg qbx_forced_limit: the *qbx_forced_limit* argument to be passed on
            to :class:`~pytential.symbolic.primitives.IntG`.
        """

        sym_expr = np.zeros((self.dim,), dtype=object)

        for comp in range(self.dim):
<<<<<<< HEAD
            for i in range(self.dim):
                sym_expr[comp] += self.get_int_g((comp, i),
                        density_vec_sym[i], mu_sym, qbx_forced_limit, deriv_dirs=[])
=======

            # Start variable count for kernel with 1 for the requested result
            #  component
            base_count = np.zeros(self.dim, dtype=np.int32)
            base_count[comp] += 1

            for i in range(self.dim):
                var_ctr = base_count.copy()
                var_ctr[i] += 1
                ctr_key = tuple(var_ctr)

                if i < 1:
                    sym_expr[comp] = sym.int_g_vec(
                                     self.kernel_dict[ctr_key], density_vec_sym[i],
                                     qbx_forced_limit=qbx_forced_limit, mu=mu_sym)

                else:
                    sym_expr[comp] = sym_expr[comp] + sym.int_g_vec(
                                     self.kernel_dict[ctr_key], density_vec_sym[i],
                                     qbx_forced_limit=qbx_forced_limit, mu=mu_sym)
>>>>>>> c911b298

        return sym_expr

    def apply_pressure(self, density_vec_sym, mu_sym, qbx_forced_limit):
        """Symbolic expression for pressure field associated with the Stokeslet."""

        from pytential.symbolic.mappers import DerivativeTaker
        kernel = LaplaceKernel(dim=self.dim)
        sym_expr = 0

        for i in range(self.dim):
<<<<<<< HEAD
            sym_expr += (DerivativeTaker(i).map_int_g(
                         sym.S(kernel, density_vec_sym[i],
                         qbx_forced_limit=qbx_forced_limit)))
=======

            if i < 1:
                sym_expr = DerivativeTaker(i).map_int_g(
                                sym.int_g_vec(kernel, density_vec_sym[i],
                                qbx_forced_limit=qbx_forced_limit))
            else:
                sym_expr = sym_expr + (DerivativeTaker(i).map_int_g(
                                sym.int_g_vec(kernel, density_vec_sym[i],
                                qbx_forced_limit=qbx_forced_limit)))
>>>>>>> c911b298

        return sym_expr

    def apply_derivative(self, deriv_dir, density_vec_sym,
                             mu_sym, qbx_forced_limit):
        """Symbolic derivative of velocity from Stokeslet.

        Returns an object array of symbolic expressions for the vector
        resulting from integrating the *deriv_dir* target derivative of the
        dyadic Stokeslet kernel with variable *density_vec_sym*.

        :arg deriv_dir: integer denoting the axis direction for the derivative.
        :arg density_vec_sym: a symbolic vector variable for the density vector.
        :arg mu_sym: a symbolic variable for the viscosity.
        :arg qbx_forced_limit: the *qbx_forced_limit* argument to be passed on
            to :class:`~pytential.symbolic.primitives.IntG`.
        """

        sym_expr = self.apply(density_vec_sym, mu_sym, qbx_forced_limit)

        for comp in range(self.dim):
<<<<<<< HEAD
            for i in range(self.dim):
                sym_expr[comp] += self.get_int_g((comp, i),
                        density_vec_sym[i], mu_sym, qbx_forced_limit,
                        deriv_dirs=[deriv_dir])
=======

            # Start variable count for kernel with 1 for the requested result
            #  component
            base_count = np.zeros(self.dim, dtype=np.int32)
            base_count[comp] += 1

            for i in range(self.dim):
                var_ctr = base_count.copy()
                var_ctr[i] += 1
                ctr_key = tuple(var_ctr)

                if i < 1:
                    sym_expr[comp] = DerivativeTaker(deriv_dir).map_int_g(
                                         sym.int_g_vec(self.kernel_dict[ctr_key],
                                             density_vec_sym[i],
                                             qbx_forced_limit=qbx_forced_limit,
                                             mu=mu_sym))

                else:
                    sym_expr[comp] = sym_expr[comp] + DerivativeTaker(
                                         deriv_dir).map_int_g(
                                             sym.int_g_vec(self.kernel_dict[ctr_key],
                                             density_vec_sym[i],
                                             qbx_forced_limit=qbx_forced_limit,
                                             mu=mu_sym))
>>>>>>> c911b298

        return sym_expr

    def apply_stress(self, density_vec_sym, dir_vec_sym,
                        mu_sym, qbx_forced_limit):
        r"""Symbolic expression for viscous stress applied to a direction.

        Returns a vector of symbolic expressions for the force resulting
        from the viscous stress

        .. math::

            -p \delta_{ij} + \mu (\nabla_i u_j + \nabla_j u_i)

        applied in the direction of *dir_vec_sym*.

        Note that this computation is very similar to computing
        a double-layer potential with the Stresslet kernel in
        :class:`StressletWrapper`. The difference is that here the direction
        vector is applied at the target points, while in the Stresslet the
        direction is applied at the source points.

        :arg density_vec_sym: a symbolic vector variable for the density vector.
        :arg dir_vec_sym: a symbolic vector for the application direction.
        :arg mu_sym: a symbolic variable for the viscosity.
        :arg qbx_forced_limit: the *qbx_forced_limit* argument to be passed on
            to :class:`~pytential.symbolic.primitives.IntG`.
        """

        sym_expr = np.zeros((self.dim,), dtype=object)
        stresslet_obj = StressletWrapper(dim=self.dim,
                                         use_biharmonic=self.use_biharmonic)

        for comp in range(self.dim):
<<<<<<< HEAD
            for i in range(self.dim):
                for j in range(self.dim):
                    sym_expr[comp] += dir_vec_sym[i] * \
                        stresslet_obj.get_int_g((comp, i, j),
                        density_vec_sym[j],
                        mu_sym, qbx_forced_limit, deriv_dirs=[])
=======

            # Start variable count for kernel with 1 for the requested result
            #   component
            base_count = np.zeros(self.dim, dtype=np.int32)
            base_count[comp] += 1

            for i, j in itertools.product(range(self.dim), range(self.dim)):
                var_ctr = base_count.copy()
                var_ctr[i] += 1
                var_ctr[j] += 1
                ctr_key = tuple(var_ctr)

                if i + j < 1:
                    sym_expr[comp] = dir_vec_sym[i] * sym.int_g_vec(
                                     stresslet_obj.kernel_dict[ctr_key],
                                     density_vec_sym[j],
                                     qbx_forced_limit=qbx_forced_limit, mu=mu_sym)

                else:
                    sym_expr[comp] = sym_expr[comp] + dir_vec_sym[i] * sym.int_g_vec(
                                                stresslet_obj.kernel_dict[ctr_key],
                                                density_vec_sym[j],
                                                qbx_forced_limit=qbx_forced_limit,
                                                mu=mu_sym)
>>>>>>> c911b298

        return sym_expr

# }}}


# {{{ StressletWrapper

<<<<<<< HEAD
class StressletWrapper(StokesletWrapperMixin):
    """ Wrapper class for the Stresslet kernel.
=======
class StressletWrapper:
    """Wrapper class for the :class:`~sumpy.kernel.StressletKernel` kernel.
>>>>>>> c911b298

    This class is meant to shield the user from the messiness of writing
    out every term in the expansion of the triple-indexed Stresslet
    kernel applied to both a normal vector and the density vector.
    The object is created to do some of the set-up and bookkeeping once,
    rather than every time we want to create a symbolic expression based
    on the kernel -- say, once when we solve for the density, and once when
    we want a symbolic representation for the solution, for example.

    The :meth:`apply` function returns the integral expressions needed for
    convolving the kernel with a vector density, and is meant to work
    similarly to :func:`~pytential.symbolic.primitives.S` (which is
    :class:`~pytential.symbolic.primitives.IntG`).

    Similar functions are available for other useful things related to
    the flow: :meth:`apply_pressure`, :meth:`apply_derivative` (target derivative),
    :meth:`apply_stress` (applies symmetric viscous stress tensor in
    the requested direction).

    .. attribute:: kernel_dict

        The dictionary allows us to exploit symmetry -- that
        :math:`T_{012}` is identical to :math:`T_{120}` -- and avoid creating
        multiple expansions for the same kernel in a different ordering.

    .. automethod:: __init__
    .. automethod:: apply
    .. automethod:: apply_pressure
    .. automethod:: apply_derivative
    .. automethod:: apply_stress
    """

<<<<<<< HEAD
    def __init__(self, dim=None, use_biharmonic=False):
        self.use_biharmonic = use_biharmonic
        self.dim = dim
        if not (dim == 3 or dim == 2):
            raise ValueError("unsupported dimension given to StokesletWrapper")

        self.kernel_dict = {}

        self.base_kernel = BiharmonicKernel(dim=dim)

        for i in range(dim):
            for j in range(i, dim):
                for k in range(j, dim):
                    self.kernel_dict[(i, j, k)] = StressletKernel(dim=dim, icomp=i,
                                                               jcomp=j, kcomp=k)

        for i in range(dim):
            for j in range(dim):
                for k in range(dim):
                    if (i, j, k) in self.kernel_dict:
                        continue
                    s = tuple(sorted([i, j, k]))
                    self.kernel_dict[(i, j, k)] = self.kernel_dict[s]

        if self.use_biharmonic:
            from pytential.symbolic.pde.system_utils import get_deriv_relation
            results = get_deriv_relation(list(self.kernel_dict.values()),
                                         self.base_kernel, tol=1e-10, order=3)
            self.deriv_relation_dict = {}
            for deriv_eq, (idx, knl) in zip(results, self.kernel_dict.items()):
                self.deriv_relation_dict[idx] = deriv_eq
=======
    def __init__(self, dim=None):
        self.dim = dim

        if dim == 2:
            self.kernel_dict = {
                (3, 0): StressletKernel(dim=2, icomp=0, jcomp=0, kcomp=0),
                (2, 1): StressletKernel(dim=2, icomp=0, jcomp=0, kcomp=1),
                (1, 2): StressletKernel(dim=2, icomp=0, jcomp=1, kcomp=1),
                (0, 3): StressletKernel(dim=2, icomp=1, jcomp=1, kcomp=1)
                               }

        elif dim == 3:
            self.kernel_dict = {
                (3, 0, 0): StressletKernel(dim=3, icomp=0, jcomp=0, kcomp=0),
                (2, 1, 0): StressletKernel(dim=3, icomp=0, jcomp=0, kcomp=1),
                (2, 0, 1): StressletKernel(dim=3, icomp=0, jcomp=0, kcomp=2),
                (1, 2, 0): StressletKernel(dim=3, icomp=0, jcomp=1, kcomp=1),
                (1, 1, 1): StressletKernel(dim=3, icomp=0, jcomp=1, kcomp=2),
                (1, 0, 2): StressletKernel(dim=3, icomp=0, jcomp=2, kcomp=2),
                (0, 3, 0): StressletKernel(dim=3, icomp=1, jcomp=1, kcomp=1),
                (0, 2, 1): StressletKernel(dim=3, icomp=1, jcomp=1, kcomp=2),
                (0, 1, 2): StressletKernel(dim=3, icomp=1, jcomp=2, kcomp=2),
                (0, 0, 3): StressletKernel(dim=3, icomp=2, jcomp=2, kcomp=2)
                               }

        else:
            raise ValueError("unsupported dimension given to StressletWrapper")
>>>>>>> c911b298

    def apply(self, density_vec_sym, dir_vec_sym, mu_sym, qbx_forced_limit):
        """Symbolic expressions for integrating Stresslet kernel.

        Returns an object array of symbolic expressions for the vector
        resulting from integrating the dyadic Stresslet kernel with
        variable *density_vec_sym* and source direction vectors *dir_vec_sym*.

        :arg density_vec_sym: a symbolic vector variable for the density vector.
        :arg dir_vec_sym: a symbolic vector variable for the direction vector.
        :arg mu_sym: a symbolic variable for the viscosity.
        :arg qbx_forced_limit: the *qbx_forced_limit* argument to be passed on
            to :class:`~pytential.symbolic.primitives.IntG`.
        """

        sym_expr = np.zeros((self.dim,), dtype=object)

        for comp in range(self.dim):
<<<<<<< HEAD
            for i in range(self.dim):
                for j in range(self.dim):
                    sym_expr[comp] += self.get_int_g((comp, i, j),
                        dir_vec_sym[i] * density_vec_sym[j],
                        mu_sym, qbx_forced_limit, deriv_dirs=[])
=======

            # Start variable count for kernel with 1 for the requested result
            #   component
            base_count = np.zeros(self.dim, dtype=np.int32)
            base_count[comp] += 1

            for i, j in itertools.product(range(self.dim), range(self.dim)):
                var_ctr = base_count.copy()
                var_ctr[i] += 1
                var_ctr[j] += 1
                ctr_key = tuple(var_ctr)

                if i + j < 1:
                    sym_expr[comp] = sym.int_g_vec(
                                     self.kernel_dict[ctr_key],
                                     dir_vec_sym[i] * density_vec_sym[j],
                                     qbx_forced_limit=qbx_forced_limit, mu=mu_sym)

                else:
                    sym_expr[comp] = sym_expr[comp] + sym.int_g_vec(
                                                self.kernel_dict[ctr_key],
                                                dir_vec_sym[i] * density_vec_sym[j],
                                                qbx_forced_limit=qbx_forced_limit,
                                                mu=mu_sym)
>>>>>>> c911b298

        return sym_expr

    def apply_pressure(self, density_vec_sym, dir_vec_sym, mu_sym, qbx_forced_limit):
        """Symbolic expression for pressure field associated with the Stresslet."""

        import itertools
        from pytential.symbolic.mappers import DerivativeTaker
        kernel = LaplaceKernel(dim=self.dim)

        factor = (2. * mu_sym)

        sym_expr = 0

<<<<<<< HEAD
        for i, j in itertools.product(range(self.dim), range(self.dim)):
            sym_expr += factor * DerivativeTaker(i).map_int_g(
=======
            if i + j < 1:
                sym_expr = factor * DerivativeTaker(i).map_int_g(
                             DerivativeTaker(j).map_int_g(
                                 sym.int_g_vec(kernel,
                                     density_vec_sym[i] * dir_vec_sym[j],
                                     qbx_forced_limit=qbx_forced_limit)))
            else:
                sym_expr = sym_expr + (
                               factor * DerivativeTaker(i).map_int_g(
>>>>>>> c911b298
                                   DerivativeTaker(j).map_int_g(
                                       sym.int_g_vec(kernel,
                                             density_vec_sym[i] * dir_vec_sym[j],
                                             qbx_forced_limit=qbx_forced_limit)))

        return sym_expr

    def apply_derivative(self, deriv_dir, density_vec_sym, dir_vec_sym,
                             mu_sym, qbx_forced_limit):
        """Symbolic derivative of velocity from stresslet.

        Returns an object array of symbolic expressions for the vector
        resulting from integrating the *deriv_dir* target derivative of the
        dyadic Stresslet kernel with variable *density_vec_sym* and source
        direction vectors *dir_vec_sym*.

        :arg deriv_dir: integer denoting the axis direction for the derivative.
        :arg density_vec_sym: a symbolic vector variable for the density vector.
        :arg dir_vec_sym: a symbolic vector variable for the normal direction.
        :arg mu_sym: a symbolic variable for the viscosity.
        :arg qbx_forced_limit: the *qbx_forced_limit* argument to be passed on
            to :class:`~pytential.symbolic.primitives.IntG`.
        """

        sym_expr = np.zeros((self.dim,), dtype=object)

        for comp in range(self.dim):
<<<<<<< HEAD
            for i in range(self.dim):
                for j in range(self.dim):
                    sym_expr[comp] += self.get_int_g((comp, i, j),
                        dir_vec_sym[i] * density_vec_sym[j],
                        mu_sym, qbx_forced_limit, deriv_dirs=[deriv_dir])
=======

            # Start variable count for kernel with 1 for the requested result
            #   component
            base_count = np.zeros(self.dim, dtype=np.int32)
            base_count[comp] += 1

            for i, j in itertools.product(range(self.dim), range(self.dim)):
                var_ctr = base_count.copy()
                var_ctr[i] += 1
                var_ctr[j] += 1
                ctr_key = tuple(var_ctr)

                if i + j < 1:
                    sym_expr[comp] = DerivativeTaker(deriv_dir).map_int_g(
                                     sym.int_g_vec(self.kernel_dict[ctr_key],
                                        dir_vec_sym[i] * density_vec_sym[j],
                                        qbx_forced_limit=qbx_forced_limit,
                                        mu=mu_sym))

                else:
                    sym_expr[comp] = sym_expr[comp] + DerivativeTaker(
                                        deriv_dir).map_int_g(
                                        sym.int_g_vec(self.kernel_dict[ctr_key],
                                            dir_vec_sym[i] * density_vec_sym[j],
                                            qbx_forced_limit=qbx_forced_limit,
                                            mu=mu_sym))
>>>>>>> c911b298

        return sym_expr

    def apply_stress(self, density_vec_sym, normal_vec_sym, dir_vec_sym,
                        mu_sym, qbx_forced_limit):
        r"""Symbolic expression for viscous stress applied to a direction.

        Returns a vector of symbolic expressions for the force resulting
        from the viscous stress

        .. math::

            -p \delta_{ij} + \mu (\nabla_i u_j + \nabla_j u_i)

        applied in the direction of *dir_vec_sym*.

        :arg density_vec_sym: a symbolic vector variable for the density vector.
        :arg normal_vec_sym: a symbolic vector variable for the normal vectors
            (outward facing normals at source locations).
        :arg dir_vec_sym: a symbolic vector for the application direction.
        :arg mu_sym: a symbolic variable for the viscosity.
        :arg qbx_forced_limit: the *qbx_forced_limit* argument to be passed on
            to :class:`~pytential.symbolic.primitives.IntG`.
        """

        sym_expr = np.empty((self.dim,), dtype=object)

        # Build velocity derivative matrix
        sym_grad_matrix = np.empty((self.dim, self.dim), dtype=object)
        for i in range(self.dim):
            sym_grad_matrix[:, i] = self.apply_derivative(i, density_vec_sym,
                                     normal_vec_sym, mu_sym, qbx_forced_limit)

        for comp in range(self.dim):

            # First, add the pressure term:
            sym_expr[comp] = - dir_vec_sym[comp] * self.apply_pressure(
                                            density_vec_sym, normal_vec_sym,
                                            mu_sym, qbx_forced_limit)

            # Now add the velocity derivative components
            for j in range(self.dim):
                sym_expr[comp] = sym_expr[comp] + (
                                    dir_vec_sym[j] * mu_sym * (
                                        sym_grad_matrix[comp][j]
                                        + sym_grad_matrix[j][comp])
                                        )

        return sym_expr

# }}}


# {{{ base Stokes operator

class StokesOperator:
    """
    .. attribute:: ambient_dim
    .. attribute:: side

    .. automethod:: __init__
    .. automethod:: get_density_var
    .. automethod:: prepare_rhs
    .. automethod:: operator

    .. automethod:: velocity
    .. automethod:: pressure
    """

    def __init__(self, ambient_dim, side):
        """
        :arg ambient_dim: dimension of the ambient space.
        :arg side: :math:`+1` for exterior or :math:`-1` for interior.
        """

        if side not in [+1, -1]:
            raise ValueError(f"invalid evaluation side: {side}")

        self.ambient_dim = ambient_dim
        self.side = side

        self.stresslet = StressletWrapper(dim=self.ambient_dim)
        self.stokeslet = StokesletWrapper(dim=self.ambient_dim)

    @property
    def dim(self):
        return self.ambient_dim - 1

    def get_density_var(self, name="sigma"):
        """
        :returns: a symbolic vector corresponding to the density.
        """
        return sym.make_sym_vector(name, self.ambient_dim)

    def prepare_rhs(self, b, *, mu):
        """
        :returns: a (potentially) modified right-hand side *b* that matches
            requirements of the representation.
        """
        return b

    def operator(self, sigma):
        """
        :returns: the integral operator that should be solved to obtain the
            density *sigma*.
        """
        raise NotImplementedError

    def velocity(self, sigma, *, normal, mu, qbx_forced_limit=None):
        """
        :returns: a representation of the velocity field in the Stokes flow.
        """
        raise NotImplementedError

    def pressure(self, sigma, *, normal, mu, qbx_forced_limit=None):
        """
        :returns: a representation of the pressure in the Stokes flow.
        """
        raise NotImplementedError

# }}}


# {{{ exterior Stokes flow

class HsiaoKressExteriorStokesOperator(StokesOperator):
    """Representation for 2D Stokes Flow based on [HsiaoKress1985]_.

    Inherits from :class:`StokesOperator`.

    .. [HsiaoKress1985] G. C. Hsiao and R. Kress, *On an Integral Equation for
        the Two-Dimensional Exterior Stokes Problem*,
        Applied Numerical Mathematics, Vol. 1, 1985,
        `DOI <https://doi.org/10.1016/0168-9274(85)90029-7>`__.

    .. automethod:: __init__
    """

    def __init__(self, *, omega, alpha=None, eta=None):
        r"""
        :arg omega: farfield behaviour of the velocity field, as defined
            by :math:`A` in [HsiaoKress1985]_ Equation 2.3.
        :arg alpha: real parameter :math:`\alpha > 0`.
        :arg eta: real parameter :math:`\eta > 0`. Choosing this parameter well
            can have a non-trivial effect on the conditioning.
        """
        super().__init__(ambient_dim=2, side=+1)

        # NOTE: in [hsiao-kress], there is an analysis on a circle, which
        # recommends values in
        #   1/2 <= alpha <= 2 and max(1/alpha, 1) <= eta <= min(2, 2/alpha)
        # so we choose alpha = eta = 1, which seems to be in line with some
        # of the presented numerical results too.

        if alpha is None:
            alpha = 1.0

        if eta is None:
            eta = 1.0

        self.omega = omega
        self.alpha = alpha
        self.eta = eta

    def _farfield(self, mu, qbx_forced_limit):
        length = sym.integral(self.ambient_dim, self.dim, 1)
        return self.stokeslet.apply(
                -self.omega / length,
                mu,
                qbx_forced_limit=qbx_forced_limit)

    def _operator(self, sigma, normal, mu, qbx_forced_limit):
        slp_qbx_forced_limit = qbx_forced_limit
        if slp_qbx_forced_limit == "avg":
            slp_qbx_forced_limit = +1

        # NOTE: we set a dofdesc here to force the evaluation of this integral
        # on the source instead of the target when using automatic tagging
        # see :meth:`pytential.symbolic.mappers.LocationTagger._default_dofdesc`
        dd = sym.DOFDescriptor(None, discr_stage=sym.QBX_SOURCE_STAGE1)

        int_sigma = sym.integral(self.ambient_dim, self.dim, sigma, dofdesc=dd)
        meanless_sigma = sym.cse(sigma - sym.mean(self.ambient_dim, self.dim, sigma))

        op_k = self.stresslet.apply(sigma, normal, mu,
                qbx_forced_limit=qbx_forced_limit)
        op_s = (
                self.alpha / (2.0 * np.pi) * int_sigma
                - self.stokeslet.apply(meanless_sigma, mu,
                    qbx_forced_limit=slp_qbx_forced_limit)
                )

        return op_k + self.eta * op_s

    def prepare_rhs(self, b, *, mu):
        return b + self._farfield(mu, qbx_forced_limit=+1)

    def operator(self, sigma, *, normal, mu):
        # NOTE: H. K. 1985 Equation 2.18
        return -0.5 * self.side * sigma - self._operator(sigma, normal, mu, "avg")

    def velocity(self, sigma, *, normal, mu, qbx_forced_limit=2):
        # NOTE: H. K. 1985 Equation 2.16
        return (
                -self._farfield(mu, qbx_forced_limit)
                - self._operator(sigma, normal, mu, qbx_forced_limit)
                )

    def pressure(self, sigma, *, normal, mu, qbx_forced_limit=2):
        # FIXME: H. K. 1985 Equation 2.17
        raise NotImplementedError


class HebekerExteriorStokesOperator(StokesOperator):
    """Representation for 3D Stokes Flow based on [Hebeker1986]_.

    Inherits from :class:`StokesOperator`.

    .. [Hebeker1986] F. C. Hebeker, *Efficient Boundary Element Methods for
        Three-Dimensional Exterior Viscous Flow*, Numerical Methods for
        Partial Differential Equations, Vol. 2, 1986,
        `DOI <https://doi.org/10.1002/num.1690020404>`__.

    .. automethod:: __init__
    """

    def __init__(self, *, eta=None):
        r"""
        :arg eta: a parameter :math:`\eta > 0`. Choosing this parameter well
            can have a non-trivial effect on the conditioning of the operator.
        """

        super().__init__(ambient_dim=3, side=+1)

        # NOTE: eta is chosen here based on H. 1986 Figure 1, which is
        # based on solving on the unit sphere
        if eta is None:
            eta = 0.75

        self.eta = eta

    def _operator(self, sigma, normal, mu, qbx_forced_limit):
        slp_qbx_forced_limit = qbx_forced_limit
        if slp_qbx_forced_limit == "avg":
            slp_qbx_forced_limit = self.side

        op_w = self.stresslet.apply(sigma, normal, mu,
                qbx_forced_limit=qbx_forced_limit)
        op_v = self.stokeslet.apply(sigma, mu,
                qbx_forced_limit=slp_qbx_forced_limit)

        return op_w + self.eta * op_v

    def operator(self, sigma, *, normal, mu):
        # NOTE: H. 1986 Equation 17
        return -0.5 * self.side * sigma - self._operator(sigma, normal, mu, "avg")

    def velocity(self, sigma, *, normal, mu, qbx_forced_limit=2):
        # NOTE: H. 1986 Equation 16
        return -self._operator(sigma, normal, mu, qbx_forced_limit)

    def pressure(self, sigma, *, normal, mu, qbx_forced_limit=2):
        # FIXME: not given in H. 1986, but should be easy to derive using the
        # equivalent single-/double-layer pressure kernels
        raise NotImplementedError

# }}}<|MERGE_RESOLUTION|>--- conflicted
+++ resolved
@@ -38,7 +38,6 @@
 
 # {{{ StokesletWrapper
 
-<<<<<<< HEAD
 class StokesletWrapperMixin:
     """A base class for StokesletWrapper and StressletWrapper
 
@@ -61,14 +60,14 @@
             knl = self.kernel_dict[idx]
             for deriv_dir in deriv_dirs:
                 knl = AxisTargetDerivative(deriv_dir, knl)
-            return sym.IntG(knl, density,
+            return sym.int_g_vec(knl, density,
                     qbx_forced_limit=qbx_forced_limit, mu=mu_sym)
 
         def func(knl, deriv_dirs):
             for deriv_dir in deriv_dirs:
                 knl = AxisTargetDerivative(deriv_dir, knl)
 
-            res = sym.IntG(knl, density,
+            res = sym.int_g_vec(knl, density,
                     qbx_forced_limit=qbx_forced_limit)
             return res
 
@@ -89,11 +88,7 @@
 
 
 class StokesletWrapper(StokesletWrapperMixin):
-    """ Wrapper class for the Stokeslet kernel.
-=======
-class StokesletWrapper:
     """Wrapper class for the :class:`~sumpy.kernel.StokesletKernel` kernel.
->>>>>>> c911b298
 
     This class is meant to shield the user from the messiness of writing
     out every term in the expansion of the double-indexed Stokeslet kernel
@@ -127,34 +122,10 @@
     .. automethod:: apply_stress
     """
 
-<<<<<<< HEAD
     def __init__(self, dim=None, use_biharmonic=False):
         self.use_biharmonic = use_biharmonic
         self.dim = dim
         if not (dim == 3 or dim == 2):
-=======
-    def __init__(self, dim=None):
-        self.dim = dim
-
-        if dim == 2:
-            self.kernel_dict = {
-                        (2, 0): StokesletKernel(dim=2, icomp=0, jcomp=0),
-                        (1, 1): StokesletKernel(dim=2, icomp=0, jcomp=1),
-                        (0, 2): StokesletKernel(dim=2, icomp=1, jcomp=1)
-                               }
-
-        elif dim == 3:
-            self.kernel_dict = {
-                        (2, 0, 0): StokesletKernel(dim=3, icomp=0, jcomp=0),
-                        (1, 1, 0): StokesletKernel(dim=3, icomp=0, jcomp=1),
-                        (1, 0, 1): StokesletKernel(dim=3, icomp=0, jcomp=2),
-                        (0, 2, 0): StokesletKernel(dim=3, icomp=1, jcomp=1),
-                        (0, 1, 1): StokesletKernel(dim=3, icomp=1, jcomp=2),
-                        (0, 0, 2): StokesletKernel(dim=3, icomp=2, jcomp=2)
-                               }
-
-        else:
->>>>>>> c911b298
             raise ValueError("unsupported dimension given to StokesletWrapper")
 
         self.kernel_dict = {}
@@ -194,32 +165,9 @@
         sym_expr = np.zeros((self.dim,), dtype=object)
 
         for comp in range(self.dim):
-<<<<<<< HEAD
             for i in range(self.dim):
                 sym_expr[comp] += self.get_int_g((comp, i),
                         density_vec_sym[i], mu_sym, qbx_forced_limit, deriv_dirs=[])
-=======
-
-            # Start variable count for kernel with 1 for the requested result
-            #  component
-            base_count = np.zeros(self.dim, dtype=np.int32)
-            base_count[comp] += 1
-
-            for i in range(self.dim):
-                var_ctr = base_count.copy()
-                var_ctr[i] += 1
-                ctr_key = tuple(var_ctr)
-
-                if i < 1:
-                    sym_expr[comp] = sym.int_g_vec(
-                                     self.kernel_dict[ctr_key], density_vec_sym[i],
-                                     qbx_forced_limit=qbx_forced_limit, mu=mu_sym)
-
-                else:
-                    sym_expr[comp] = sym_expr[comp] + sym.int_g_vec(
-                                     self.kernel_dict[ctr_key], density_vec_sym[i],
-                                     qbx_forced_limit=qbx_forced_limit, mu=mu_sym)
->>>>>>> c911b298
 
         return sym_expr
 
@@ -231,21 +179,9 @@
         sym_expr = 0
 
         for i in range(self.dim):
-<<<<<<< HEAD
             sym_expr += (DerivativeTaker(i).map_int_g(
                          sym.S(kernel, density_vec_sym[i],
                          qbx_forced_limit=qbx_forced_limit)))
-=======
-
-            if i < 1:
-                sym_expr = DerivativeTaker(i).map_int_g(
-                                sym.int_g_vec(kernel, density_vec_sym[i],
-                                qbx_forced_limit=qbx_forced_limit))
-            else:
-                sym_expr = sym_expr + (DerivativeTaker(i).map_int_g(
-                                sym.int_g_vec(kernel, density_vec_sym[i],
-                                qbx_forced_limit=qbx_forced_limit)))
->>>>>>> c911b298
 
         return sym_expr
 
@@ -267,38 +203,10 @@
         sym_expr = self.apply(density_vec_sym, mu_sym, qbx_forced_limit)
 
         for comp in range(self.dim):
-<<<<<<< HEAD
             for i in range(self.dim):
                 sym_expr[comp] += self.get_int_g((comp, i),
                         density_vec_sym[i], mu_sym, qbx_forced_limit,
                         deriv_dirs=[deriv_dir])
-=======
-
-            # Start variable count for kernel with 1 for the requested result
-            #  component
-            base_count = np.zeros(self.dim, dtype=np.int32)
-            base_count[comp] += 1
-
-            for i in range(self.dim):
-                var_ctr = base_count.copy()
-                var_ctr[i] += 1
-                ctr_key = tuple(var_ctr)
-
-                if i < 1:
-                    sym_expr[comp] = DerivativeTaker(deriv_dir).map_int_g(
-                                         sym.int_g_vec(self.kernel_dict[ctr_key],
-                                             density_vec_sym[i],
-                                             qbx_forced_limit=qbx_forced_limit,
-                                             mu=mu_sym))
-
-                else:
-                    sym_expr[comp] = sym_expr[comp] + DerivativeTaker(
-                                         deriv_dir).map_int_g(
-                                             sym.int_g_vec(self.kernel_dict[ctr_key],
-                                             density_vec_sym[i],
-                                             qbx_forced_limit=qbx_forced_limit,
-                                             mu=mu_sym))
->>>>>>> c911b298
 
         return sym_expr
 
@@ -333,39 +241,12 @@
                                          use_biharmonic=self.use_biharmonic)
 
         for comp in range(self.dim):
-<<<<<<< HEAD
             for i in range(self.dim):
                 for j in range(self.dim):
                     sym_expr[comp] += dir_vec_sym[i] * \
                         stresslet_obj.get_int_g((comp, i, j),
                         density_vec_sym[j],
                         mu_sym, qbx_forced_limit, deriv_dirs=[])
-=======
-
-            # Start variable count for kernel with 1 for the requested result
-            #   component
-            base_count = np.zeros(self.dim, dtype=np.int32)
-            base_count[comp] += 1
-
-            for i, j in itertools.product(range(self.dim), range(self.dim)):
-                var_ctr = base_count.copy()
-                var_ctr[i] += 1
-                var_ctr[j] += 1
-                ctr_key = tuple(var_ctr)
-
-                if i + j < 1:
-                    sym_expr[comp] = dir_vec_sym[i] * sym.int_g_vec(
-                                     stresslet_obj.kernel_dict[ctr_key],
-                                     density_vec_sym[j],
-                                     qbx_forced_limit=qbx_forced_limit, mu=mu_sym)
-
-                else:
-                    sym_expr[comp] = sym_expr[comp] + dir_vec_sym[i] * sym.int_g_vec(
-                                                stresslet_obj.kernel_dict[ctr_key],
-                                                density_vec_sym[j],
-                                                qbx_forced_limit=qbx_forced_limit,
-                                                mu=mu_sym)
->>>>>>> c911b298
 
         return sym_expr
 
@@ -374,13 +255,8 @@
 
 # {{{ StressletWrapper
 
-<<<<<<< HEAD
 class StressletWrapper(StokesletWrapperMixin):
-    """ Wrapper class for the Stresslet kernel.
-=======
-class StressletWrapper:
     """Wrapper class for the :class:`~sumpy.kernel.StressletKernel` kernel.
->>>>>>> c911b298
 
     This class is meant to shield the user from the messiness of writing
     out every term in the expansion of the triple-indexed Stresslet
@@ -413,10 +289,10 @@
     .. automethod:: apply_stress
     """
 
-<<<<<<< HEAD
     def __init__(self, dim=None, use_biharmonic=False):
         self.use_biharmonic = use_biharmonic
         self.dim = dim
+
         if not (dim == 3 or dim == 2):
             raise ValueError("unsupported dimension given to StokesletWrapper")
 
@@ -445,35 +321,6 @@
             self.deriv_relation_dict = {}
             for deriv_eq, (idx, knl) in zip(results, self.kernel_dict.items()):
                 self.deriv_relation_dict[idx] = deriv_eq
-=======
-    def __init__(self, dim=None):
-        self.dim = dim
-
-        if dim == 2:
-            self.kernel_dict = {
-                (3, 0): StressletKernel(dim=2, icomp=0, jcomp=0, kcomp=0),
-                (2, 1): StressletKernel(dim=2, icomp=0, jcomp=0, kcomp=1),
-                (1, 2): StressletKernel(dim=2, icomp=0, jcomp=1, kcomp=1),
-                (0, 3): StressletKernel(dim=2, icomp=1, jcomp=1, kcomp=1)
-                               }
-
-        elif dim == 3:
-            self.kernel_dict = {
-                (3, 0, 0): StressletKernel(dim=3, icomp=0, jcomp=0, kcomp=0),
-                (2, 1, 0): StressletKernel(dim=3, icomp=0, jcomp=0, kcomp=1),
-                (2, 0, 1): StressletKernel(dim=3, icomp=0, jcomp=0, kcomp=2),
-                (1, 2, 0): StressletKernel(dim=3, icomp=0, jcomp=1, kcomp=1),
-                (1, 1, 1): StressletKernel(dim=3, icomp=0, jcomp=1, kcomp=2),
-                (1, 0, 2): StressletKernel(dim=3, icomp=0, jcomp=2, kcomp=2),
-                (0, 3, 0): StressletKernel(dim=3, icomp=1, jcomp=1, kcomp=1),
-                (0, 2, 1): StressletKernel(dim=3, icomp=1, jcomp=1, kcomp=2),
-                (0, 1, 2): StressletKernel(dim=3, icomp=1, jcomp=2, kcomp=2),
-                (0, 0, 3): StressletKernel(dim=3, icomp=2, jcomp=2, kcomp=2)
-                               }
-
-        else:
-            raise ValueError("unsupported dimension given to StressletWrapper")
->>>>>>> c911b298
 
     def apply(self, density_vec_sym, dir_vec_sym, mu_sym, qbx_forced_limit):
         """Symbolic expressions for integrating Stresslet kernel.
@@ -492,38 +339,11 @@
         sym_expr = np.zeros((self.dim,), dtype=object)
 
         for comp in range(self.dim):
-<<<<<<< HEAD
             for i in range(self.dim):
                 for j in range(self.dim):
                     sym_expr[comp] += self.get_int_g((comp, i, j),
                         dir_vec_sym[i] * density_vec_sym[j],
                         mu_sym, qbx_forced_limit, deriv_dirs=[])
-=======
-
-            # Start variable count for kernel with 1 for the requested result
-            #   component
-            base_count = np.zeros(self.dim, dtype=np.int32)
-            base_count[comp] += 1
-
-            for i, j in itertools.product(range(self.dim), range(self.dim)):
-                var_ctr = base_count.copy()
-                var_ctr[i] += 1
-                var_ctr[j] += 1
-                ctr_key = tuple(var_ctr)
-
-                if i + j < 1:
-                    sym_expr[comp] = sym.int_g_vec(
-                                     self.kernel_dict[ctr_key],
-                                     dir_vec_sym[i] * density_vec_sym[j],
-                                     qbx_forced_limit=qbx_forced_limit, mu=mu_sym)
-
-                else:
-                    sym_expr[comp] = sym_expr[comp] + sym.int_g_vec(
-                                                self.kernel_dict[ctr_key],
-                                                dir_vec_sym[i] * density_vec_sym[j],
-                                                qbx_forced_limit=qbx_forced_limit,
-                                                mu=mu_sym)
->>>>>>> c911b298
 
         return sym_expr
 
@@ -538,20 +358,8 @@
 
         sym_expr = 0
 
-<<<<<<< HEAD
         for i, j in itertools.product(range(self.dim), range(self.dim)):
             sym_expr += factor * DerivativeTaker(i).map_int_g(
-=======
-            if i + j < 1:
-                sym_expr = factor * DerivativeTaker(i).map_int_g(
-                             DerivativeTaker(j).map_int_g(
-                                 sym.int_g_vec(kernel,
-                                     density_vec_sym[i] * dir_vec_sym[j],
-                                     qbx_forced_limit=qbx_forced_limit)))
-            else:
-                sym_expr = sym_expr + (
-                               factor * DerivativeTaker(i).map_int_g(
->>>>>>> c911b298
                                    DerivativeTaker(j).map_int_g(
                                        sym.int_g_vec(kernel,
                                              density_vec_sym[i] * dir_vec_sym[j],
@@ -579,40 +387,11 @@
         sym_expr = np.zeros((self.dim,), dtype=object)
 
         for comp in range(self.dim):
-<<<<<<< HEAD
             for i in range(self.dim):
                 for j in range(self.dim):
                     sym_expr[comp] += self.get_int_g((comp, i, j),
                         dir_vec_sym[i] * density_vec_sym[j],
                         mu_sym, qbx_forced_limit, deriv_dirs=[deriv_dir])
-=======
-
-            # Start variable count for kernel with 1 for the requested result
-            #   component
-            base_count = np.zeros(self.dim, dtype=np.int32)
-            base_count[comp] += 1
-
-            for i, j in itertools.product(range(self.dim), range(self.dim)):
-                var_ctr = base_count.copy()
-                var_ctr[i] += 1
-                var_ctr[j] += 1
-                ctr_key = tuple(var_ctr)
-
-                if i + j < 1:
-                    sym_expr[comp] = DerivativeTaker(deriv_dir).map_int_g(
-                                     sym.int_g_vec(self.kernel_dict[ctr_key],
-                                        dir_vec_sym[i] * density_vec_sym[j],
-                                        qbx_forced_limit=qbx_forced_limit,
-                                        mu=mu_sym))
-
-                else:
-                    sym_expr[comp] = sym_expr[comp] + DerivativeTaker(
-                                        deriv_dir).map_int_g(
-                                        sym.int_g_vec(self.kernel_dict[ctr_key],
-                                            dir_vec_sym[i] * density_vec_sym[j],
-                                            qbx_forced_limit=qbx_forced_limit,
-                                            mu=mu_sym))
->>>>>>> c911b298
 
         return sym_expr
 
