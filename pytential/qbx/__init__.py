# -*- coding: utf-8 -*-
from __future__ import division, absolute_import

__copyright__ = "Copyright (C) 2013 Andreas Kloeckner"

__license__ = """
Permission is hereby granted, free of charge, to any person obtaining a copy
of this software and associated documentation files (the "Software"), to deal
in the Software without restriction, including without limitation the rights
to use, copy, modify, merge, publish, distribute, sublicense, and/or sell
copies of the Software, and to permit persons to whom the Software is
furnished to do so, subject to the following conditions:

The above copyright notice and this permission notice shall be included in
all copies or substantial portions of the Software.

THE SOFTWARE IS PROVIDED "AS IS", WITHOUT WARRANTY OF ANY KIND, EXPRESS OR
IMPLIED, INCLUDING BUT NOT LIMITED TO THE WARRANTIES OF MERCHANTABILITY,
FITNESS FOR A PARTICULAR PURPOSE AND NONINFRINGEMENT. IN NO EVENT SHALL THE
AUTHORS OR COPYRIGHT HOLDERS BE LIABLE FOR ANY CLAIM, DAMAGES OR OTHER
LIABILITY, WHETHER IN AN ACTION OF CONTRACT, TORT OR OTHERWISE, ARISING FROM,
OUT OF OR IN CONNECTION WITH THE SOFTWARE OR THE USE OR OTHER DEALINGS IN
THE SOFTWARE.
"""

import six

import numpy as np
from pytools import memoize_method
from meshmode.discretization import Discretization
from pytential.qbx.target_assoc import QBXTargetAssociationFailedException
from pytential.source import LayerPotentialSourceBase

import pyopencl as cl

import logging
logger = logging.getLogger(__name__)


__doc__ = """
.. autoclass:: QBXLayerPotentialSource

.. autoclass:: QBXTargetAssociationFailedException
"""


# {{{ QBX layer potential source

class _not_provided:  # noqa: N801
    pass


class QBXLayerPotentialSource(LayerPotentialSourceBase):
    """A source discretization for a QBX layer potential.

    .. attribute :: qbx_order
    .. attribute :: fmm_order

    See :ref:`qbxguts` for some information on the inner workings of this.
    """

    # {{{ constructor / copy

    def __init__(self,
            density_discr,
            fine_order,
            qbx_order=None,
            fmm_order=None,
            fmm_level_to_order=None,
            to_refined_connection=None,
            expansion_factory=None,
            target_association_tolerance=_not_provided,

            # begin undocumented arguments
            # FIXME default debug=False once everything has matured
            debug=True,
            _refined_for_global_qbx=False,
            _expansions_in_tree_have_extent=True,
            _expansion_stick_out_factor=0.5,
            _well_sep_is_n_away=2,
            _max_leaf_refine_weight=32,
            _box_extent_norm=None,
            _from_sep_smaller_crit=None,
            geometry_data_inspector=None,
            fmm_backend="sumpy",
            target_stick_out_factor=_not_provided):
        """
        :arg fine_order: The total degree to which the (upsampled)
             underlying quadrature is exact.
        :arg to_refined_connection: A connection used for resampling from
             *density_discr* the fine density discretization.  It is assumed
             that the fine density discretization given by
             *to_refined_connection.to_discr* is *not* already upsampled. May
             be *None*.
        :arg fmm_order: `False` for direct calculation. ``None`` will set
             a reasonable(-ish?) default.
        """

        # {{{ argument processing

        if target_stick_out_factor is not _not_provided:
            from warnings import warn
            warn("target_stick_out_factor has been renamed to "
                    "target_association_tolerance. "
                    "Using target_stick_out_factor is deprecated "
                    "and will stop working in 2018.",
                    DeprecationWarning, stacklevel=2)

            if target_association_tolerance is not _not_provided:
                raise TypeError("May not pass both target_association_tolerance and "
                        "target_stick_out_factor.")

            target_association_tolerance = target_stick_out_factor

        del target_stick_out_factor

        if target_association_tolerance is _not_provided:
            target_association_tolerance = float(
                    np.finfo(density_discr.real_dtype).eps) * 1e3

        if fmm_level_to_order is None:
            if fmm_order is None and qbx_order is not None:
                fmm_order = qbx_order + 1

                from warnings import warn
                warn("Not specifying the FMM order is deprecated. "
                        "fmm_order will soon be required.",
                        DeprecationWarning, stacklevel=2)

        if fmm_order is not None and fmm_level_to_order is not None:
            raise TypeError("may not specify both fmm_order and fmm_level_to_order")

        if fmm_level_to_order is None:
            if fmm_order is False:
                fmm_level_to_order = False
            else:
                def fmm_level_to_order(tree, level):
                    return fmm_order

        # }}}

        self.fine_order = fine_order
        self.qbx_order = qbx_order
        self.density_discr = density_discr
        self.fmm_level_to_order = fmm_level_to_order

        assert target_association_tolerance is not None

        self.target_association_tolerance = target_association_tolerance
        self.fmm_backend = fmm_backend

        # Default values are lazily provided if these are None
        self._to_refined_connection = to_refined_connection

        if expansion_factory is None:
            from sumpy.expansion import DefaultExpansionFactory
            expansion_factory = DefaultExpansionFactory()
        self.expansion_factory = expansion_factory

        self.debug = debug
        self._refined_for_global_qbx = _refined_for_global_qbx
        self._expansions_in_tree_have_extent = \
                _expansions_in_tree_have_extent
        self._expansion_stick_out_factor = _expansion_stick_out_factor
        self._well_sep_is_n_away = _well_sep_is_n_away
        self._max_leaf_refine_weight = _max_leaf_refine_weight
        self._box_extent_norm = _box_extent_norm
        self._from_sep_smaller_crit = _from_sep_smaller_crit
        self.geometry_data_inspector = geometry_data_inspector

        # /!\ *All* parameters set here must also be set by copy() below,
        # otherwise they will be reset to their default values behind your
        # back if the layer potential source is ever copied. (such as
        # during refinement)

    def copy(
            self,
            density_discr=None,
            fine_order=None,
            qbx_order=None,
            fmm_level_to_order=None,
            to_refined_connection=None,
            target_association_tolerance=_not_provided,
            _expansions_in_tree_have_extent=_not_provided,
            _expansion_stick_out_factor=_not_provided,
            geometry_data_inspector=None,

            debug=_not_provided,
            _refined_for_global_qbx=_not_provided,
            target_stick_out_factor=_not_provided,
            ):

        # {{{ argument processing

        if target_stick_out_factor is not _not_provided:
            from warnings import warn
            warn("target_stick_out_factor has been renamed to "
                    "target_association_tolerance. "
                    "Using target_stick_out_factor is deprecated "
                    "and will stop working in 2018.",
                    DeprecationWarning, stacklevel=2)

            if target_association_tolerance is not _not_provided:
                raise TypeError("May not pass both target_association_tolerance and "
                        "target_stick_out_factor.")

            target_association_tolerance = target_stick_out_factor

        elif target_association_tolerance is _not_provided:
            target_association_tolerance = self.target_association_tolerance

        del target_stick_out_factor

        # }}}

        # FIXME Could/should share wrangler and geometry kernels
        # if no relevant changes have been made.
        return QBXLayerPotentialSource(
                density_discr=density_discr or self.density_discr,
                fine_order=(
                    fine_order if fine_order is not None else self.fine_order),
                qbx_order=qbx_order if qbx_order is not None else self.qbx_order,
                fmm_level_to_order=(
                    fmm_level_to_order or self.fmm_level_to_order),
                target_association_tolerance=target_association_tolerance,
                to_refined_connection=(
                    to_refined_connection or self._to_refined_connection),

                debug=(
                    # False is a valid value here
                    debug if debug is not _not_provided else self.debug),
                _refined_for_global_qbx=(
                    # False is a valid value here
                    _refined_for_global_qbx
                    if _refined_for_global_qbx is not _not_provided
                    else self._refined_for_global_qbx),
                _expansions_in_tree_have_extent=(
                    # False is a valid value here
                    _expansions_in_tree_have_extent
                    if _expansions_in_tree_have_extent is not _not_provided
                    else self._expansions_in_tree_have_extent),
                _expansion_stick_out_factor=(
                    # 0 is a valid value here
                    _expansion_stick_out_factor
                    if _expansion_stick_out_factor is not _not_provided
                    else self._expansion_stick_out_factor),
                _well_sep_is_n_away=self._well_sep_is_n_away,
                _max_leaf_refine_weight=self._max_leaf_refine_weight,
                _box_extent_norm=self._box_extent_norm,
                _from_sep_smaller_crit=self._from_sep_smaller_crit,
                geometry_data_inspector=(
                    geometry_data_inspector or self.geometry_data_inspector),
                fmm_backend=self.fmm_backend,
                )

    # }}}

    @property
    def stage2_density_discr(self):
        """The refined, interpolation-focused density discretization (no oversampling).
        """
        return (self._to_refined_connection.to_discr
                if self._to_refined_connection is not None
                else self.density_discr)

    @property
    @memoize_method
    def refined_interp_to_ovsmp_quad_connection(self):
        from meshmode.discretization.connection import make_same_mesh_connection

        return make_same_mesh_connection(
                self.quad_stage2_density_discr,
                self.stage2_density_discr)

    @property
    @memoize_method
    def quad_stage2_density_discr(self):
        """The refined, quadrature-focused density discretization (with upsampling).
        """
        from meshmode.discretization.poly_element import (
                QuadratureSimplexGroupFactory)

        return Discretization(
            self.density_discr.cl_context, self.stage2_density_discr.mesh,
            QuadratureSimplexGroupFactory(self.fine_order),
            self.real_dtype)

    # {{{ weights and area elements

    @memoize_method
    def weights_and_area_elements(self):
        import pytential.symbolic.primitives as p
        from pytential.symbolic.execution import bind
        with cl.CommandQueue(self.cl_context) as queue:
            # quad_stage2_density_discr is not guaranteed to be usable for
            # interpolation/differentiation. Use density_discr to find
            # area element instead, then upsample that.

            area_element = self.refined_interp_to_ovsmp_quad_connection(
                    queue,
                    bind(
                        self.stage2_density_discr,
                        p.area_element(self.ambient_dim, self.dim)
                        )(queue))

            qweight = bind(self.quad_stage2_density_discr, p.QWeight())(queue)

            return (area_element.with_queue(queue)*qweight).with_queue(None)

    # }}}

    @property
    @memoize_method
    def resampler(self):
        from meshmode.discretization.connection import \
                ChainedDiscretizationConnection

        conn = self.refined_interp_to_ovsmp_quad_connection

        if self._to_refined_connection is not None:
            return ChainedDiscretizationConnection(
                    [self._to_refined_connection, conn])

        return conn

    @property
    @memoize_method
    def tree_code_container(self):
        from pytential.qbx.utils import TreeCodeContainer
        return TreeCodeContainer(self.cl_context)

    @property
    @memoize_method
    def refiner_code_container(self):
        from pytential.qbx.refinement import RefinerCodeContainer
        return RefinerCodeContainer(self.cl_context, self.tree_code_container)

    @property
    @memoize_method
    def target_association_code_container(self):
        from pytential.qbx.target_assoc import TargetAssociationCodeContainer
        return TargetAssociationCodeContainer(
                self.cl_context, self.tree_code_container)

    @memoize_method
    def with_refinement(self, target_order=None, kernel_length_scale=None,
            maxiter=None, visualize=False, _expansion_disturbance_tolerance=None):
        """
        :returns: a tuple ``(lpot_src, cnx)``, where ``lpot_src`` is a
            :class:`QBXLayerPotentialSource` and ``cnx`` is a
            :class:`meshmode.discretization.connection.DiscretizationConnection`
            from the originally given to the refined geometry.
        """
        from pytential.qbx.refinement import refine_for_global_qbx

        from meshmode.discretization.poly_element import (
                InterpolatoryQuadratureSimplexGroupFactory)

        if target_order is None:
            target_order = self.density_discr.groups[0].order

        with cl.CommandQueue(self.cl_context) as queue:
            lpot, connection = refine_for_global_qbx(
                    self,
                    self.refiner_code_container.get_wrangler(queue),
                    InterpolatoryQuadratureSimplexGroupFactory(target_order),
                    kernel_length_scale=kernel_length_scale,
                    maxiter=maxiter, visualize=visualize,
                    expansion_disturbance_tolerance=_expansion_disturbance_tolerance)

        return lpot, connection

    @property
    @memoize_method
    def h_max(self):
        with cl.CommandQueue(self.cl_context) as queue:
            panel_sizes = self._panel_sizes("npanels").with_queue(queue)
            return np.asscalar(cl.array.max(panel_sizes).get())

    # {{{ internal API

    @memoize_method
    def _panel_centers_of_mass(self):
        import pytential.qbx.utils as utils
        return utils.element_centers_of_mass(self.density_discr)

    @memoize_method
    def _fine_panel_centers_of_mass(self):
        import pytential.qbx.utils as utils
        return utils.element_centers_of_mass(self.stage2_density_discr)

    @memoize_method
    def _expansion_radii(self, last_dim_length):
        if last_dim_length == "npanels":
            # FIXME: Make this an error

            from warnings import warn
            warn("Passing 'npanels' as last_dim_length to _expansion_radii is "
                    "deprecated. Expansion radii should be allowed to vary "
                    "within a panel.", stacklevel=3)

        with cl.CommandQueue(self.cl_context) as queue:
                return (self._panel_sizes(last_dim_length).with_queue(queue) * 0.5
                        ).with_queue(None)

    # _expansion_radii should not be needed for the fine discretization

    @memoize_method
    def _close_target_tunnel_radius(self, last_dim_length):
        with cl.CommandQueue(self.cl_context) as queue:
                return (self._panel_sizes(last_dim_length).with_queue(queue) * 0.5
                        ).with_queue(None)

    @memoize_method
    def _panel_sizes(self, last_dim_length="npanels"):
        import pytential.qbx.utils as utils
        return utils.panel_sizes(self.density_discr, last_dim_length)

    @memoize_method
    def _fine_panel_sizes(self, last_dim_length="npanels"):
        if last_dim_length != "npanels":
            raise NotImplementedError()

        import pytential.qbx.utils as utils
        return utils.panel_sizes(self.stage2_density_discr, last_dim_length)

    @memoize_method
    def qbx_fmm_geometry_data(self, target_discrs_and_qbx_sides):
        """
        :arg target_discrs_and_qbx_sides:
            a tuple of *(discr, qbx_forced_limit)*
            tuples, where *discr* is a
            :class:`meshmode.discretization.Discretization`
            or
            :class:`pytential.target.TargetBase`
            instance
        """
        from pytential.qbx.geometry import QBXFMMGeometryData

        return QBXFMMGeometryData(self.qbx_fmm_code_getter,
                self, target_discrs_and_qbx_sides,
                target_association_tolerance=self.target_association_tolerance,
                debug=self.debug)

    # }}}

    # {{{ helpers for symbolic operator processing

    def preprocess_optemplate(self, name, discretizations, expr):
        """
        :arg name: The symbolic name for *self*, which the preprocessor
            should use to find which expressions it is allowed to modify.
        """
        from pytential.symbolic.mappers import QBXPreprocessor
        return QBXPreprocessor(name, discretizations)(expr)

    def op_group_features(self, expr):
        from sumpy.kernel import AxisTargetDerivativeRemover
        result = (
                expr.source, expr.density,
                AxisTargetDerivativeRemover()(expr.kernel),
                )

        return result

    # }}}

    # {{{ internal functionality for execution

    def exec_compute_potential_insn(self, queue, insn, bound_expr, evaluate):
        from pytools.obj_array import with_object_array_or_scalar
        from functools import partial
        oversample = partial(self.resampler, queue)

        if not self._refined_for_global_qbx:
            from warnings import warn
            warn(
                "Executing global QBX without refinement. "
                "This is unlikely to work.")

        def evaluate_wrapper(expr):
            value = evaluate(expr)
            return with_object_array_or_scalar(oversample, value)

        if self.fmm_level_to_order is False:
            func = self.exec_compute_potential_insn_direct
        else:
            func = self.exec_compute_potential_insn_fmm

        return func(queue, insn, bound_expr, evaluate_wrapper)

    @property
    @memoize_method
    def qbx_fmm_code_getter(self):
        from pytential.qbx.geometry import QBXFMMGeometryCodeGetter
        return QBXFMMGeometryCodeGetter(self.cl_context, self.ambient_dim,
<<<<<<< HEAD
                debug=self.debug,
                _well_sep_is_n_away=self._well_sep_is_n_away,
                _from_sep_smaller_crit=self._from_sep_smaller_crit)
=======
                self.tree_code_container, debug=self.debug,
                _well_sep_is_n_away=self._well_sep_is_n_away)
>>>>>>> 9eb746dc

    # {{{ fmm-based execution

    @memoize_method
    def expansion_wrangler_code_container(self, fmm_kernel, out_kernels):
        mpole_expn_class = \
                self.expansion_factory.get_multipole_expansion_class(fmm_kernel)
        local_expn_class = \
                self.expansion_factory.get_local_expansion_class(fmm_kernel)

        from functools import partial
        fmm_mpole_factory = partial(mpole_expn_class, fmm_kernel)
        fmm_local_factory = partial(local_expn_class, fmm_kernel)
        qbx_local_factory = partial(local_expn_class, fmm_kernel)

        if self.fmm_backend == "sumpy":
            from pytential.qbx.fmm import \
                    QBXSumpyExpansionWranglerCodeContainer
            return QBXSumpyExpansionWranglerCodeContainer(
                    self.cl_context,
                    fmm_mpole_factory, fmm_local_factory, qbx_local_factory,
                    out_kernels)

        elif self.fmm_backend == "fmmlib":
            from pytential.qbx.fmmlib import \
                    QBXFMMLibExpansionWranglerCodeContainer
            return QBXFMMLibExpansionWranglerCodeContainer(
                    self.cl_context,
                    fmm_mpole_factory, fmm_local_factory, qbx_local_factory,
                    out_kernels)

        else:
            raise ValueError("invalid FMM backend: %s" % self.fmm_backend)

    def exec_compute_potential_insn_fmm(self, queue, insn, bound_expr, evaluate):
        # {{{ build list of unique target discretizations used

        # map (name, qbx_side) to number in list
        tgt_name_and_side_to_number = {}
        # list of tuples (discr, qbx_side)
        target_discrs_and_qbx_sides = []

        for o in insn.outputs:
            key = (o.target_name, o.qbx_forced_limit)
            if key not in tgt_name_and_side_to_number:
                tgt_name_and_side_to_number[key] = \
                        len(target_discrs_and_qbx_sides)

                target_discr = bound_expr.places[o.target_name]
                if isinstance(target_discr, LayerPotentialSourceBase):
                    target_discr = target_discr.density_discr

                qbx_forced_limit = o.qbx_forced_limit
                if qbx_forced_limit is None:
                    qbx_forced_limit = 0

                target_discrs_and_qbx_sides.append(
                        (target_discr, qbx_forced_limit))

        target_discrs_and_qbx_sides = tuple(target_discrs_and_qbx_sides)

        # }}}

        geo_data = self.qbx_fmm_geometry_data(target_discrs_and_qbx_sides)

        # FIXME Exert more positive control over geo_data attribute lifetimes using
        # geo_data.<method>.clear_cache(geo_data).

        # FIXME Synthesize "bad centers" around corners and edges that have
        # inadequate QBX coverage.

        # FIXME don't compute *all* output kernels on all targets--respect that
        # some target discretizations may only be asking for derivatives (e.g.)

        strengths = (evaluate(insn.density).with_queue(queue)
                * self.weights_and_area_elements())

        out_kernels = tuple(knl for knl in insn.kernels)
        fmm_kernel = self.get_fmm_kernel(out_kernels)
        output_and_expansion_dtype = (
                self.get_fmm_output_and_expansion_dtype(fmm_kernel, strengths))
        kernel_extra_kwargs, source_extra_kwargs = (
                self.get_fmm_expansion_wrangler_extra_kwargs(
                    queue, out_kernels, geo_data.tree().user_source_ids,
                    insn.kernel_arguments, evaluate))

        wrangler = self.expansion_wrangler_code_container(
                fmm_kernel, out_kernels).get_wrangler(
                        queue, geo_data, output_and_expansion_dtype,
                        self.qbx_order,
                        self.fmm_level_to_order,
                        source_extra_kwargs=source_extra_kwargs,
                        kernel_extra_kwargs=kernel_extra_kwargs)

        from pytential.qbx.geometry import target_state
        if (geo_data.user_target_to_center().with_queue(queue)
                == target_state.FAILED).any().get():
            raise RuntimeError("geometry has failed targets")

        # {{{ performance data hook

        if self.geometry_data_inspector is not None:
            perform_fmm = self.geometry_data_inspector(insn, bound_expr, geo_data)
            if not perform_fmm:
                return [(o.name, 0) for o in insn.outputs], []

        # }}}

        # {{{ execute global QBX

        from pytential.qbx.fmm import drive_fmm
        all_potentials_on_every_tgt = drive_fmm(wrangler, strengths)

        # }}}

        result = []

        for o in insn.outputs:
            tgt_side_number = tgt_name_and_side_to_number[
                    o.target_name, o.qbx_forced_limit]
            tgt_slice = slice(*geo_data.target_info().target_discr_starts[
                    tgt_side_number:tgt_side_number+2])

            result.append(
                    (o.name,
                        all_potentials_on_every_tgt[o.kernel_index][tgt_slice]))

        return result, []

    # }}}

    # {{{ direct execution

    @memoize_method
    def get_lpot_applier(self, kernels):
        # needs to be separate method for caching

        from pytools import any
        if any(knl.is_complex_valued for knl in kernels):
            value_dtype = self.density_discr.complex_dtype
        else:
            value_dtype = self.density_discr.real_dtype

        from sumpy.qbx import LayerPotential
        from sumpy.expansion.local import LineTaylorLocalExpansion
        return LayerPotential(self.cl_context,
                    [LineTaylorLocalExpansion(knl, self.qbx_order)
                        for knl in kernels],
                    value_dtypes=value_dtype)

    @memoize_method
    def get_lpot_applier_on_tgt_subset(self, kernels):
        # needs to be separate method for caching

        from pytools import any
        if any(knl.is_complex_valued for knl in kernels):
            value_dtype = self.density_discr.complex_dtype
        else:
            value_dtype = self.density_discr.real_dtype

        from pytential.qbx.direct import LayerPotentialOnTargetAndCenterSubset
        from sumpy.expansion.local import VolumeTaylorLocalExpansion
        return LayerPotentialOnTargetAndCenterSubset(
                self.cl_context,
                [VolumeTaylorLocalExpansion(knl, self.qbx_order)
                    for knl in kernels],
                value_dtypes=value_dtype)

    @memoize_method
    def get_qbx_target_numberer(self, dtype):
        assert dtype == np.int32
        from pyopencl.scan import GenericScanKernel
        return GenericScanKernel(
                self.cl_context, np.int32,
                arguments="int *tgt_to_qbx_center, int *qbx_tgt_number, int *count",
                input_expr="tgt_to_qbx_center[i] >= 0 ? 1 : 0",
                scan_expr="a+b", neutral="0",
                output_statement="""
                    if (item != prev_item)
                        qbx_tgt_number[item-1] = i;

                    if (i+1 == N)
                        *count = item;
                    """)

    def exec_compute_potential_insn_direct(self, queue, insn, bound_expr, evaluate):
        lpot_applier = self.get_lpot_applier(insn.kernels)
        p2p = None
        lpot_applier_on_tgt_subset = None

        kernel_args = {}
        for arg_name, arg_expr in six.iteritems(insn.kernel_arguments):
            kernel_args[arg_name] = evaluate(arg_expr)

        strengths = (evaluate(insn.density).with_queue(queue)
                * self.weights_and_area_elements())

        import pytential.qbx.utils as utils

        # FIXME: Do this all at once
        result = []
        for o in insn.outputs:
            target_discr = bound_expr.get_discretization(o.target_name)

            is_self = self.density_discr is target_discr

            if is_self:
                # QBXPreprocessor is supposed to have taken care of this
                assert o.qbx_forced_limit is not None
                assert abs(o.qbx_forced_limit) > 0

                evt, output_for_each_kernel = lpot_applier(
                        queue, target_discr.nodes(),
                        self.quad_stage2_density_discr.nodes(),
                        utils.get_centers_on_side(self, o.qbx_forced_limit),
                        [strengths],
                        expansion_radii=self._expansion_radii("nsources"),
                        **kernel_args)
                result.append((o.name, output_for_each_kernel[o.kernel_index]))
            else:
                # no on-disk kernel caching
                if p2p is None:
                    p2p = self.get_p2p(insn.kernels)
                if lpot_applier_on_tgt_subset is None:
                    lpot_applier_on_tgt_subset = self.get_lpot_applier_on_tgt_subset(
                            insn.kernels)

                evt, output_for_each_kernel = p2p(queue,
                        target_discr.nodes(),
                        self.quad_stage2_density_discr.nodes(),
                        [strengths], **kernel_args)

                qbx_forced_limit = o.qbx_forced_limit
                if qbx_forced_limit is None:
                    qbx_forced_limit = 0

                geo_data = self.qbx_fmm_geometry_data(
                        target_discrs_and_qbx_sides=(
                            (target_discr, qbx_forced_limit),
                        ))

                # center-related info is independent of targets

                # First ncenters targets are the centers
                tgt_to_qbx_center = (
                        geo_data.user_target_to_center()[geo_data.ncenters:]
                        .copy(queue=queue)
                        .with_queue(queue))

                qbx_tgt_numberer = self.get_qbx_target_numberer(
                        tgt_to_qbx_center.dtype)
                qbx_tgt_count = cl.array.empty(queue, (), np.int32)
                qbx_tgt_numbers = cl.array.empty_like(tgt_to_qbx_center)

                qbx_tgt_numberer(
                        tgt_to_qbx_center, qbx_tgt_numbers, qbx_tgt_count,
                        queue=queue)

                qbx_tgt_count = int(qbx_tgt_count.get())

                if (o.qbx_forced_limit is not None
                        and abs(o.qbx_forced_limit) == 1
                        and qbx_tgt_count < target_discr.nnodes):
                    raise RuntimeError("Did not find a matching QBX center "
                            "for some targets")

                qbx_tgt_numbers = qbx_tgt_numbers[:qbx_tgt_count]
                qbx_center_numbers = tgt_to_qbx_center[qbx_tgt_numbers]
                qbx_center_numbers.finish()

                tgt_subset_kwargs = kernel_args.copy()
                for i, res_i in enumerate(output_for_each_kernel):
                    tgt_subset_kwargs["result_%d" % i] = res_i

                if qbx_tgt_count:
                    lpot_applier_on_tgt_subset(
                            queue,
                            targets=target_discr.nodes(),
                            sources=self.quad_stage2_density_discr.nodes(),
                            centers=geo_data.centers(),
                            expansion_radii=geo_data.expansion_radii(),
                            strengths=[strengths],
                            qbx_tgt_numbers=qbx_tgt_numbers,
                            qbx_center_numbers=qbx_center_numbers,
                            **tgt_subset_kwargs)

                result.append((o.name, output_for_each_kernel[o.kernel_index]))

        return result, []

    # }}}

    # }}}

# }}}


__all__ = (
        QBXLayerPotentialSource,
        QBXTargetAssociationFailedException,
        )

# vim: fdm=marker<|MERGE_RESOLUTION|>--- conflicted
+++ resolved
@@ -494,14 +494,9 @@
     def qbx_fmm_code_getter(self):
         from pytential.qbx.geometry import QBXFMMGeometryCodeGetter
         return QBXFMMGeometryCodeGetter(self.cl_context, self.ambient_dim,
-<<<<<<< HEAD
-                debug=self.debug,
+                self.tree_code_container, debug=self.debug,
                 _well_sep_is_n_away=self._well_sep_is_n_away,
                 _from_sep_smaller_crit=self._from_sep_smaller_crit)
-=======
-                self.tree_code_container, debug=self.debug,
-                _well_sep_is_n_away=self._well_sep_is_n_away)
->>>>>>> 9eb746dc
 
     # {{{ fmm-based execution
 
