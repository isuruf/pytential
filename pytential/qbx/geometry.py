--- conflicted
+++ resolved
@@ -106,15 +106,9 @@
     FAILED = -2
 
 
-<<<<<<< HEAD
-class QBXFMMGeometryCodeGetter(object):
-    def __init__(self, cl_context, ambient_dim, debug, _well_sep_is_n_away,
-            _from_sep_smaller_crit):
-=======
 class QBXFMMGeometryCodeGetter(TreeCodeContainerMixin):
     def __init__(self, cl_context, ambient_dim, tree_code_container, debug,
-            _well_sep_is_n_away):
->>>>>>> 9eb746dc
+            _well_sep_is_n_away, _from_sep_smaller_crit):
         self.cl_context = cl_context
         self.ambient_dim = ambient_dim
         self.tree_code_container = tree_code_container
