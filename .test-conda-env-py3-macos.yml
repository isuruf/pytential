--- conflicted
+++ resolved
@@ -13,14 +13,8 @@
 - python=3.6
 - symengine=0.3.0
 - python-symengine=0.3.0
-<<<<<<< HEAD
 - osx-pocl-opencl
 - pyfmmlib
 - gcc
 - cython
-=======
-- pyfmmlib
-# for OpenMP support in pyfmmlib
-- libgfortran>=3.0.1
->>>>>>> 5118ffa5
 # things not in here: loopy boxtree pymbolic meshmode sumpy