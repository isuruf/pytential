# Environment variables
#
# * PYTEST_ADDOPTS is used to filter test runs. The default value is "-k-slowtest",
#   which skips the slow running tests.
# * SKIP_EXAMPLES, if non-empty, can be used to skip the examples job.

Python 2.7 POCL:
  script:
  - export PY_EXE=python2.7
  - export PYOPENCL_TEST=portable
  - export PYTEST_ADDOPTS=${PYTEST_ADDOPTS:--k-slowtest}
<<<<<<< HEAD
  - export EXTRA_INSTALL="Cython numpy mako"
=======
  - export EXTRA_INSTALL="pybind11 numpy mako"
>>>>>>> 224fb3ac
  - curl -L -O -k https://gitlab.tiker.net/inducer/ci-support/raw/master/build-and-test-py-project.sh
  - ". ./build-and-test-py-project.sh"
  tags:
  - python2.7
  - pocl
  - large-node
  except:
  - tags

Python 3.6 POCL:
  script:
  - export PY_EXE=python3.6
  - export PYOPENCL_TEST=portable
  - export PYTEST_ADDOPTS=${PYTEST_ADDOPTS:--k-slowtest}
<<<<<<< HEAD
  - export EXTRA_INSTALL="Cython numpy mako"
=======
  - export EXTRA_INSTALL="pybind11 numpy mako"
>>>>>>> 224fb3ac
  - curl -L -O -k https://gitlab.tiker.net/inducer/ci-support/raw/master/build-and-test-py-project.sh
  - ". ./build-and-test-py-project.sh"
  tags:
  - python3.6
  - pocl
  - large-node
  except:
  - tags

Python 3.6 POCL Examples:
  script:
  - test -n "$SKIP_EXAMPLES" && exit
  - export PY_EXE=python3.6
  - export PYOPENCL_TEST=portable
<<<<<<< HEAD
  - export EXTRA_INSTALL="Cython numpy mako pyvisfile matplotlib"
=======
  - export EXTRA_INSTALL="pybind11 numpy mako pyvisfile matplotlib"
>>>>>>> 224fb3ac
  - curl -L -O -k https://gitlab.tiker.net/inducer/ci-support/raw/master/build-py-project-and-run-examples.sh
  - ". ./build-py-project-and-run-examples.sh"
  tags:
  - python3.6
  - pocl
  - large-node
  except:
  - tags

Python 3.6 Conda:
  script:
  - export SUMPY_FORCE_SYMBOLIC_BACKEND=symengine
  - export CONDA_ENVIRONMENT=.test-conda-env-py3.yml
  - export PYTEST_ADDOPTS=${PYTEST_ADDOPTS:--k-slowtest}
  - export REQUIREMENTS_TXT=.test-conda-env-py3-requirements.txt
  - curl -L -O -k https://gitlab.tiker.net/inducer/ci-support/raw/master/build-and-test-py-project-within-miniconda.sh
  - ". ./build-and-test-py-project-within-miniconda.sh"
  tags:
  - linux
  - large-node
  except:
  - tags

Python 3.6 Conda Apple:
  script:
  - export LC_ALL=en_US.UTF-8
  - export LANG=en_US.UTF-8
  - export CONDA_ENVIRONMENT=.test-conda-env-py3-macos.yml
  - export PYTEST_ADDOPTS=${PYTEST_ADDOPTS:--k-slowtest}
  - export REQUIREMENTS_TXT=.test-conda-env-py3-requirements.txt
  - export CC=gcc
  - set -o xtrace
  - curl -L -O -k https://gitlab.tiker.net/inducer/ci-support/raw/master/build-and-test-py-project-within-miniconda.sh
  - ". ./build-and-test-py-project-within-miniconda.sh"
  tags:
  - apple
  except:
  - tags
  retry: 2

Documentation:
  script:
  - EXTRA_INSTALL="pybind11 numpy mako"
  - curl -L -O -k https://gitlab.tiker.net/inducer/ci-support/raw/master/build-docs.sh
  - ". ./build-docs.sh"
  tags:
  - python3.5
  only:
  - master

Flake8:
  script:
  - curl -L -O -k https://gitlab.tiker.net/inducer/ci-support/raw/master/prepare-and-run-flake8.sh
  - ". ./prepare-and-run-flake8.sh pytential test examples"
  tags:
  - python3.5
  except:
  - tags<|MERGE_RESOLUTION|>--- conflicted
+++ resolved
@@ -9,11 +9,7 @@
   - export PY_EXE=python2.7
   - export PYOPENCL_TEST=portable
   - export PYTEST_ADDOPTS=${PYTEST_ADDOPTS:--k-slowtest}
-<<<<<<< HEAD
-  - export EXTRA_INSTALL="Cython numpy mako"
-=======
-  - export EXTRA_INSTALL="pybind11 numpy mako"
->>>>>>> 224fb3ac
+  - export EXTRA_INSTALL="Cython pybind11 numpy mako"
   - curl -L -O -k https://gitlab.tiker.net/inducer/ci-support/raw/master/build-and-test-py-project.sh
   - ". ./build-and-test-py-project.sh"
   tags:
@@ -28,11 +24,7 @@
   - export PY_EXE=python3.6
   - export PYOPENCL_TEST=portable
   - export PYTEST_ADDOPTS=${PYTEST_ADDOPTS:--k-slowtest}
-<<<<<<< HEAD
-  - export EXTRA_INSTALL="Cython numpy mako"
-=======
-  - export EXTRA_INSTALL="pybind11 numpy mako"
->>>>>>> 224fb3ac
+  - export EXTRA_INSTALL="Cython pybind11 numpy mako"
   - curl -L -O -k https://gitlab.tiker.net/inducer/ci-support/raw/master/build-and-test-py-project.sh
   - ". ./build-and-test-py-project.sh"
   tags:
@@ -47,11 +39,7 @@
   - test -n "$SKIP_EXAMPLES" && exit
   - export PY_EXE=python3.6
   - export PYOPENCL_TEST=portable
-<<<<<<< HEAD
-  - export EXTRA_INSTALL="Cython numpy mako pyvisfile matplotlib"
-=======
-  - export EXTRA_INSTALL="pybind11 numpy mako pyvisfile matplotlib"
->>>>>>> 224fb3ac
+  - export EXTRA_INSTALL="Cython pybind11 numpy mako pyvisfile matplotlib"
   - curl -L -O -k https://gitlab.tiker.net/inducer/ci-support/raw/master/build-py-project-and-run-examples.sh
   - ". ./build-py-project-and-run-examples.sh"
   tags:
