__copyright__ = "Copyright (C) 2017 Natalie Beams"

__license__ = """
Permission is hereby granted, free of charge, to any person obtaining a copy
of this software and associated documentation files (the "Software"), to deal
in the Software without restriction, including without limitation the rights
to use, copy, modify, merge, publish, distribute, sublicense, and/or sell
copies of the Software, and to permit persons to whom the Software is
furnished to do so, subject to the following conditions:

The above copyright notice and this permission notice shall be included in
all copies or substantial portions of the Software.

THE SOFTWARE IS PROVIDED "AS IS", WITHOUT WARRANTY OF ANY KIND, EXPRESS OR
IMPLIED, INCLUDING BUT NOT LIMITED TO THE WARRANTIES OF MERCHANTABILITY,
FITNESS FOR A PARTICULAR PURPOSE AND NONINFRINGEMENT. IN NO EVENT SHALL THE
AUTHORS OR COPYRIGHT HOLDERS BE LIABLE FOR ANY CLAIM, DAMAGES OR OTHER
LIABILITY, WHETHER IN AN ACTION OF CONTRACT, TORT OR OTHERWISE, ARISING FROM,
OUT OF OR IN CONNECTION WITH THE SOFTWARE OR THE USE OR OTHER DEALINGS IN
THE SOFTWARE.
"""

import numpy as np
import pyopencl as cl

from meshmode.array_context import PyOpenCLArrayContext
from meshmode.discretization import Discretization
from meshmode.discretization.poly_element import \
        InterpolatoryQuadratureSimplexGroupFactory

from pytools.obj_array import make_obj_array

from pytential import bind, sym
from pytential import GeometryCollection

import pytest
from pyopencl.tools import (  # noqa
        pytest_generate_tests_for_pyopencl
        as pytest_generate_tests)

import logging
<<<<<<< HEAD
import pytest


def run_exterior_stokes_2d(ctx_factory, nelements,
        mesh_order=4, target_order=4, qbx_order=4,
        fmm_order=10,
        mu=1, circle_rad=1.5, visualize=False, use_biharmonic=False):

    # This program tests an exterior Stokes flow in 2D using the
    # compound representation given in Hsiao & Kress,
    # ``On an integral equation for the two-dimensional exterior Stokes problem,''
    # Applied Numerical Mathematics 1 (1985).
=======
logger = logging.getLogger(__name__)


# {{{ test_exterior_stokes
>>>>>>> c911b298

def run_exterior_stokes(ctx_factory, *,
        ambient_dim, target_order, qbx_order, resolution,
        fmm_order=False,    # FIXME: FMM is slower than direct evaluation
        source_ovsmp=None,
        radius=1.5,
        mu=1.0,
        visualize=False,

        _target_association_tolerance=0.05,
        _expansions_in_tree_have_extent=True):
    cl_ctx = cl.create_some_context()
    queue = cl.CommandQueue(cl_ctx)
    actx = PyOpenCLArrayContext(queue)

    # {{{ geometry

    if source_ovsmp is None:
        source_ovsmp = 4 if ambient_dim == 2 else 8

    places = {}

    if ambient_dim == 2:
        from meshmode.mesh.generation import make_curve_mesh, ellipse
        mesh = make_curve_mesh(
                lambda t: radius * ellipse(1.0, t),
                np.linspace(0.0, 1.0, resolution + 1),
                target_order)
    elif ambient_dim == 3:
        from meshmode.mesh.generation import generate_icosphere
        mesh = generate_icosphere(radius, target_order + 1,
                uniform_refinement_rounds=resolution)
    else:
        raise ValueError(f"unsupported dimension: {ambient_dim}")

    pre_density_discr = Discretization(actx, mesh,
            InterpolatoryQuadratureSimplexGroupFactory(target_order))

    from pytential.qbx import QBXLayerPotentialSource
    qbx = QBXLayerPotentialSource(pre_density_discr,
            fine_order=source_ovsmp * target_order,
            qbx_order=qbx_order,
            fmm_order=fmm_order,
            target_association_tolerance=_target_association_tolerance,
            _expansions_in_tree_have_extent=_expansions_in_tree_have_extent)
    places["source"] = qbx

    from extra_int_eq_data import make_source_and_target_points
    point_source, point_target = make_source_and_target_points(
            side=+1,
            inner_radius=0.5 * radius,
            outer_radius=2.0 * radius,
            ambient_dim=ambient_dim,
            )
    places["point_source"] = point_source
    places["point_target"] = point_target

    if visualize:
        from sumpy.visualization import make_field_plotter_from_bbox
        from meshmode.mesh.processing import find_bounding_box
        fplot = make_field_plotter_from_bbox(
                find_bounding_box(mesh),
                h=0.1, extend_factor=1.0)
        mask = np.linalg.norm(fplot.points, ord=2, axis=0) > (radius + 0.25)

        from pytential.target import PointsTarget
        plot_target = PointsTarget(fplot.points[:, mask].copy())
        places["plot_target"] = plot_target

        del mask

    places = GeometryCollection(places, auto_where="source")

    density_discr = places.get_discretization("source")
    logger.info("ndofs:     %d", density_discr.ndofs)
    logger.info("nelements: %d", density_discr.mesh.nelements)

    # }}}

    # {{{ symbolic

    sym_normal = sym.make_sym_vector("normal", ambient_dim)
    sym_mu = sym.var("mu")

    if ambient_dim == 2:
        from pytential.symbolic.stokes import HsiaoKressExteriorStokesOperator
        sym_omega = sym.make_sym_vector("omega", ambient_dim)
        op = HsiaoKressExteriorStokesOperator(omega=sym_omega)
    elif ambient_dim == 3:
        from pytential.symbolic.stokes import HebekerExteriorStokesOperator
        op = HebekerExteriorStokesOperator()
    else:
        assert False

    sym_sigma = op.get_density_var("sigma")
    sym_bc = op.get_density_var("bc")

    sym_op = op.operator(sym_sigma, normal=sym_normal, mu=sym_mu)
    sym_rhs = op.prepare_rhs(sym_bc, mu=mu)

    sym_velocity = op.velocity(sym_sigma, normal=sym_normal, mu=sym_mu)

    sym_source_pot = op.stokeslet.apply(sym_sigma, sym_mu, qbx_forced_limit=None)

    # }}}

    # {{{ boundary conditions

<<<<<<< HEAD
    from pytential.symbolic.stokes import StressletWrapper, StokesletWrapper
    from pytential.symbolic.primitives import as_dofdesc, DEFAULT_SOURCE
    dim = 2
    cse = sym.cse

    sigma_sym = sym.make_sym_vector("sigma", dim)
    meanless_sigma_sym = cse(sigma_sym
        - sym.mean(2, 1, sigma_sym, dofdesc=as_dofdesc(DEFAULT_SOURCE)))
    int_sigma = sym.Ones() * sym.integral(2, 1, sigma_sym)
=======
    normal = bind(places, sym.normal(ambient_dim).as_vector())(actx)

    np.random.seed(42)
    charges = make_obj_array([
        actx.from_numpy(np.random.randn(point_source.ndofs))
        for _ in range(ambient_dim)
        ])
>>>>>>> c911b298

    if ambient_dim == 2:
        total_charge = make_obj_array([
            actx.np.sum(c) for c in charges
            ])
        omega = bind(places, total_charge * sym.Ones())(actx)

    if ambient_dim == 2:
        bc_context = {"mu": mu, "omega": omega}
        op_context = {"mu": mu, "omega": omega, "normal": normal}
    else:
        bc_context = {}
        op_context = {"mu": mu, "normal": normal}

<<<<<<< HEAD
    stresslet_obj = StressletWrapper(dim=2, use_biharmonic=use_biharmonic)
    stokeslet_obj = StokesletWrapper(dim=2, use_biharmonic=use_biharmonic)
    bdry_op_sym = (
            -loc_sign * 0.5 * sigma_sym
            - stresslet_obj.apply(sigma_sym, nvec_sym, mu_sym,
                qbx_forced_limit="avg")
            + stokeslet_obj.apply(meanless_sigma_sym, mu_sym,
                qbx_forced_limit="avg") - (0.5/np.pi) * int_sigma)
=======
    bc = bind(places, sym_source_pot,
            auto_where=("point_source", "source"))(actx, sigma=charges, mu=mu)

    rhs = bind(places, sym_rhs)(actx, bc=bc, **bc_context)
    bound_op = bind(places, sym_op)
>>>>>>> c911b298

    # }}}

    # {{{ solve

    from pytential.solve import gmres
    gmres_tol = 1.0e-9
    result = gmres(
            bound_op.scipy_op(actx, "sigma", np.float64, **op_context),
            rhs,
            x0=rhs,
            tol=gmres_tol,
            progress=visualize,
            stall_iterations=0,
            hard_failure=True)

    sigma = result.solution

    # }}}

    # {{{ check velocity at "point_target"

    def rnorm2(x, y):
        y_norm = actx.np.linalg.norm(y.dot(y), ord=2)
        if y_norm < 1.0e-14:
            y_norm = 1.0

        d = x - y
        return actx.np.linalg.norm(d.dot(d), ord=2) / y_norm

    ps_velocity = bind(places, sym_velocity,
            auto_where=("source", "point_target"))(actx, sigma=sigma, **op_context)
    ex_velocity = bind(places, sym_source_pot,
            auto_where=("point_source", "point_target"))(actx, sigma=charges, mu=mu)

    v_error = rnorm2(ps_velocity, ex_velocity)
    h_max = bind(places, sym.h_max(ambient_dim))(actx)

    logger.info("resolution %4d h_max %.5e error %.5e",
            resolution, h_max, v_error)

    # }}}}

    # {{{ visualize

    if not visualize:
        return h_max, v_error

    from meshmode.discretization.visualization import make_visualizer
    vis = make_visualizer(actx, density_discr, target_order)

    filename = "stokes_solution_{}d_{}_ovsmp_{}.vtu".format(
            ambient_dim, resolution, source_ovsmp)

    vis.write_vtk_file(filename, [
        ("density", sigma),
        ("bc", bc),
        ("rhs", rhs),
        ], overwrite=True)

    # }}}

    return h_max, v_error


@pytest.mark.parametrize("ambient_dim", [
    2,
    pytest.param(3, marks=pytest.mark.slowtest)
    ])
def test_exterior_stokes(ctx_factory, ambient_dim, visualize=False):
    if visualize:
        logging.basicConfig(level=logging.INFO)

<<<<<<< HEAD
@pytest.mark.parametrize("use_biharmonic", [True, False])
def test_exterior_stokes_2d(ctx_factory, use_biharmonic, qbx_order=4):
=======
>>>>>>> c911b298
    from pytools.convergence import EOCRecorder
    eoc = EOCRecorder()

    target_order = 3
    qbx_order = 3

    print(ambient_dim)
    if ambient_dim == 2:
        resolutions = [20, 35, 50]
    elif ambient_dim == 3:
        resolutions = [0, 1, 2]
    else:
        raise ValueError(f"unsupported dimension: {ambient_dim}")

    for resolution in resolutions:
        h_max, err = run_exterior_stokes(ctx_factory,
                ambient_dim=ambient_dim,
                target_order=target_order,
                qbx_order=qbx_order,
                resolution=resolution,
                visualize=visualize)

        eoc.add_data_point(h_max, err)

    print(eoc)

<<<<<<< HEAD
    for nelements in [20, 50]:
        h_max, l2_err = run_exterior_stokes_2d(ctx_factory, nelements,
            qbx_order=qbx_order, use_biharmonic=use_biharmonic)
        eoc_rec.add_data_point(h_max, l2_err)

    print(eoc_rec)
    if use_biharmonic:
        # 3 is because of the 3 derivatives in the stresslet
        assert eoc_rec.order_estimate() >= qbx_order - 3
    else:
        assert eoc_rec.order_estimate() >= qbx_order
=======
    # This convergence data is not as clean as it could be. See
    # https://github.com/inducer/pytential/pull/32
    # for some discussion.
    assert eoc.order_estimate() > target_order - 0.5

# }}}
>>>>>>> c911b298


# You can test individual routines by typing
# $ python test_stokes.py 'test_routine()'

if __name__ == "__main__":
    import sys
    if len(sys.argv) > 1:
        exec(sys.argv[1])
    else:
        from pytest import main
        main([__file__])

# vim: fdm=marker<|MERGE_RESOLUTION|>--- conflicted
+++ resolved
@@ -39,25 +39,9 @@
         as pytest_generate_tests)
 
 import logging
-<<<<<<< HEAD
-import pytest
-
-
-def run_exterior_stokes_2d(ctx_factory, nelements,
-        mesh_order=4, target_order=4, qbx_order=4,
-        fmm_order=10,
-        mu=1, circle_rad=1.5, visualize=False, use_biharmonic=False):
-
-    # This program tests an exterior Stokes flow in 2D using the
-    # compound representation given in Hsiao & Kress,
-    # ``On an integral equation for the two-dimensional exterior Stokes problem,''
-    # Applied Numerical Mathematics 1 (1985).
-=======
-logger = logging.getLogger(__name__)
 
 
 # {{{ test_exterior_stokes
->>>>>>> c911b298
 
 def run_exterior_stokes(ctx_factory, *,
         ambient_dim, target_order, qbx_order, resolution,
@@ -166,17 +150,6 @@
 
     # {{{ boundary conditions
 
-<<<<<<< HEAD
-    from pytential.symbolic.stokes import StressletWrapper, StokesletWrapper
-    from pytential.symbolic.primitives import as_dofdesc, DEFAULT_SOURCE
-    dim = 2
-    cse = sym.cse
-
-    sigma_sym = sym.make_sym_vector("sigma", dim)
-    meanless_sigma_sym = cse(sigma_sym
-        - sym.mean(2, 1, sigma_sym, dofdesc=as_dofdesc(DEFAULT_SOURCE)))
-    int_sigma = sym.Ones() * sym.integral(2, 1, sigma_sym)
-=======
     normal = bind(places, sym.normal(ambient_dim).as_vector())(actx)
 
     np.random.seed(42)
@@ -184,7 +157,6 @@
         actx.from_numpy(np.random.randn(point_source.ndofs))
         for _ in range(ambient_dim)
         ])
->>>>>>> c911b298
 
     if ambient_dim == 2:
         total_charge = make_obj_array([
@@ -199,22 +171,11 @@
         bc_context = {}
         op_context = {"mu": mu, "normal": normal}
 
-<<<<<<< HEAD
-    stresslet_obj = StressletWrapper(dim=2, use_biharmonic=use_biharmonic)
-    stokeslet_obj = StokesletWrapper(dim=2, use_biharmonic=use_biharmonic)
-    bdry_op_sym = (
-            -loc_sign * 0.5 * sigma_sym
-            - stresslet_obj.apply(sigma_sym, nvec_sym, mu_sym,
-                qbx_forced_limit="avg")
-            + stokeslet_obj.apply(meanless_sigma_sym, mu_sym,
-                qbx_forced_limit="avg") - (0.5/np.pi) * int_sigma)
-=======
     bc = bind(places, sym_source_pot,
             auto_where=("point_source", "source"))(actx, sigma=charges, mu=mu)
 
     rhs = bind(places, sym_rhs)(actx, bc=bc, **bc_context)
     bound_op = bind(places, sym_op)
->>>>>>> c911b298
 
     # }}}
 
@@ -288,11 +249,6 @@
     if visualize:
         logging.basicConfig(level=logging.INFO)
 
-<<<<<<< HEAD
-@pytest.mark.parametrize("use_biharmonic", [True, False])
-def test_exterior_stokes_2d(ctx_factory, use_biharmonic, qbx_order=4):
-=======
->>>>>>> c911b298
     from pytools.convergence import EOCRecorder
     eoc = EOCRecorder()
 
@@ -319,26 +275,12 @@
 
     print(eoc)
 
-<<<<<<< HEAD
-    for nelements in [20, 50]:
-        h_max, l2_err = run_exterior_stokes_2d(ctx_factory, nelements,
-            qbx_order=qbx_order, use_biharmonic=use_biharmonic)
-        eoc_rec.add_data_point(h_max, l2_err)
-
-    print(eoc_rec)
-    if use_biharmonic:
-        # 3 is because of the 3 derivatives in the stresslet
-        assert eoc_rec.order_estimate() >= qbx_order - 3
-    else:
-        assert eoc_rec.order_estimate() >= qbx_order
-=======
     # This convergence data is not as clean as it could be. See
     # https://github.com/inducer/pytential/pull/32
     # for some discussion.
     assert eoc.order_estimate() > target_order - 0.5
 
 # }}}
->>>>>>> c911b298
 
 
 # You can test individual routines by typing
