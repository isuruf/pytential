import numpy as np
import numpy.linalg as la
import pyopencl as cl
import pyopencl.clmath  # noqa

from meshmode.discretization import Discretization
from meshmode.discretization.poly_element import \
        InterpolatoryQuadratureSimplexGroupFactory

from pytential import bind, sym, norm  # noqa
from pytential.target import PointsTarget

# {{{ set some constants for use below

nelements = 20
bdry_quad_order = 4
mesh_order = bdry_quad_order
qbx_order = bdry_quad_order
bdry_ovsmp_quad_order = 4*bdry_quad_order
fmm_order = 8

vol_quad_order = 5
vol_qbx_order  = 2

# }}}


def main():
    import logging
    logging.basicConfig(level=logging.INFO)

    cl_ctx = cl.create_some_context()
    queue = cl.CommandQueue(cl_ctx)

# {{{ volume mesh generation

    from enum import Enum
    class Geometry(Enum):
        RegularRectangle = 1
        Circle           = 2

    shape = Geometry.Circle

    if shape == Geometry.RegularRectangle:
      from meshmode.mesh.generation import generate_regular_rect_mesh
      ext = 1.
      h   = 0.05
      mesh = generate_regular_rect_mesh(
              a=(-ext/2., -ext/2.),
              b=( ext/2.,  ext/2.),
              n=(int(ext/h), int(ext/h))
              )
    elif shape == Geometry.Circle:
        from meshmode.mesh.io import import generate_gmsh
        h    = 0.05
        mesh = generate_emsh(
                FileSource("circle.step"),
                2,
                order=mesh_order,
                force_ambient_dim=2,
                orther_options=["-string",
                                "Mesh.CharacteristicLengthMax = %g;" % h]
                )
    else:
        1/0

    logger.info("%d elements" % mesh.nelements)

# }}}

# {{{ discretization and connections

    vol_discr = Discretization(ctx, mesh,
            InterpolatoryQuadratureSimplexGroupFactory(vol_quad_order))

    from meshmode.mesh import BTAG_ALL
    from meshmode.discretization.connection import make_face_restriction
    pre_density_connection = make_face_restriction(
            vol_discr,
            InterpolatoryQuadratureSimplexGroupFactory(bdry_quad_order),
            BTAG_ALL)
    pre_density_discr = pre_density_connection.to_discr

    from pytential.qbx import (
            QBXLayerPotentialSource, QBXTargetAssociationFailedException)

    qbx, _ = QBXLayerPotentialSource(
            pre_density_discr,
            fine_order=bdry_ovsmp_quad_order, qbx_order=qbx_order,
            fmm_order=fmm_order,
            expansion_disks_in_tree_have_extent=True,
            ).with_refinement()

    density_discr = qbx.density_discr

    # composition of connetions
    # vol_discr --> pre_density_discr --> density_discr
    # via ChainedDiscretizationConnection


#    from meshmode.mesh.generation import ellipse, make_curve_mesh
#    from functools import partial
#
#    mesh = make_curve_mesh(
#                partial(ellipse, 2),
#                np.linspace(0, 1, nelements+1),
#                mesh_order)
#
#    pre_density_discr = Discretization(
#            cl_ctx, mesh,
#            InterpolatoryQuadratureSimplexGroupFactory(bdry_quad_order))
#
#    from pytential.qbx import (
#            QBXLayerPotentialSource, QBXTargetAssociationFailedException)
#    qbx, _ = QBXLayerPotentialSource(
#            pre_density_discr, fine_order=bdry_ovsmp_quad_order, qbx_order=qbx_order,
#            fmm_order=fmm_order,
#            expansion_disks_in_tree_have_extent=True,
#            ).with_refinement()
#    density_discr = qbx.density_discr

# }}}

# {{{ a kernel class for G0
# FIXME: will the expressions work when lambda is complex?
# (may need conversion from 1j to var("I"))
    class ShidongKernel(ExpressionKernel):
        init_arg_names = ("dim", "lambda1", "lambda2")

        def __init__(self, dim=None, lambda1=0., lambda2=1.):
            """
            :arg lambda1,lambda2: The roots of the quadratic equation w.r.t
                laplacian.
            """
            # Assert against repeated roots.
            if abs(lambda1**2 - lambda2**2) < 1e-9:
                raise RuntimeError("illposed since input roots are too close")

# Based on http://mathworld.wolfram.com/ModifiedBesselFunctionoftheSecondKind.html
            if dim == 2:
                r       = pymbolic_real_norm_2(make_sym_vector("d", dim))
                expr    = var("hankel_1")(0, var("I") * lambda1 * r) - \
                          var("hankel_1")(0, var("I") * lambda2 * r)
                scaling =  1. / ( 4. * var("I") * (lambda1**2 - lambda2**2) )
            else:
                raise RuntimeError("unsupported dimensionality")

            ExpressionKernel.__init__(
                    self,
                    dim,
                    expression=expr,
                    scaling = scaling,
                    is_complex_valued=True)

            self.lambda1 = lambda1
            self.lambda2 = lambda2

        def __getinitargs__(self):
            return(self._dim, self.lambda1, self.lambda2)

        def update_persistent_hash(self, key_hash, key_builder):
            key_hash.update(type(self).__name__.encode("utf8"))
            key_builder.rec(key_hash, 
                    (self._dim, self.lambda1, self.lambda2)
                    )

        def __repr__(self):
            if self._dim is not None:
                return "ShdgKnl%dD(%f, %f)" % (
                        self._dim, self.lambda1, self.lambda2)
            else:
                return "ShdgKnl(%f, %f)" % (self.lambda1, self.lambda2)

        def prepare_loopy_kernel(self, loopy_knl):
            from sumpy.codegen import (bessel_preamble_generator, bessel_mangler)
            loopy_knl = lp.register_function_manglers(loopy_knl,
                    [bessel_mangler])
            loopy_knl = lp.register_preamble_generators(loopy_knl,
                    [bessel_preamble_generator])
            return loopy_knl

        def get_args(self):
            k_dtype = np.complex128
            return [
                    KernelArgument(
                        loopy_arg=lp.ValueArg("shidong_kernel", k_dtype),
                        )]

        mapper_method = "map_shidong_kernel"

# }}}

# {{{ extended kernel getters
    def get_extkernel_for_G0(lambda1, lambda2):
        from sumpy.symbolic import pymbolic_real_norm_2
        from pymbolic.primitives import make_sym_vector
        from pymbolic import var

        d = make_sym_vector("d", 3)
        r2 = pymbolic_real_norm_2(d[:-1])
        expr = var("hankel_1")(0, var("I") * lambda1 * r2
                + var("I") * d[-1]**2) \
               - var("hankel_1")(0, var("I") * lambda2 * r2
                + var("I") * d[-1]**2)
        scaling =  1. / ( 4. * var("I") * (lambda1**2 - lambda2**2) )

        from sumpy.kernel import ExpressionKernel
        return ExpressionKernel(
                dim=3,
                expression=expr,
                scaling=scaling,
                is_complex_valued=True)

    def get_extkernel_for_G1(lamb):
        from sumpy.symbolic import pymbolic_real_norm_2
        from pymbolic.primitives import make_sym_vector
        from pymbolic import var

        d = make_sym_vector("d", 3)
        r2 = pymbolic_real_norm_2(d[:-1])
        expr = var("hankel_1")(0, var("I") * lamb * r2
                + var("I") * d[-1]**2)
        scaling = - var("I") / 4.

        from sumpy.kernel import ExpressionKernel
        return ExpressionKernel(
                dim=3,
                expression=expr,
                scaling=scaling,
                is_complex_valued=True)


# }}}

# {{{ equation info

    s = 1.5
    epsilon = 0.01
    delta_t = 0.05

    b = s / (epsilon**2)
    c = 1. / (epsilon * delta_t)

    sqdet = np.sqrt( b**2 - 4. * c )
    assert np.abs(sqdet) > 1e-6

    lambda1 = ( b + sqdet ) / 2.
    lambda2 = ( b - sqdet ) / 2.

    from pytential.symbolic.pde.cahn_hilliard import CahnHilliardOperator
<<<<<<< HEAD
    chop = CahnHilliardOperator(
            # FIXME: Constants?
            lambda1=lambda1,
            lambda2=lambda2,
            c=c)
=======
    chop = CahnHilliardOperator(b=5, c=1)
>>>>>>> 5b6af6d6

    unk = chop.make_unknown("sigma")
    bound_op = bind(qbx, chop.operator(unk))

    yukawa_2d_in_3d_kernel_1 = get_extkernel_for_G1(lambda1)
    shidong_2d_in_3d_kernel  = get_extkernel_for_G0(lambda1, lambda2)

    from sumpy.qbx import LayerPotential
    from sumpy.qbx import LineTaylorLocalExpansion
    layer_pot_v0f1 = LayerPotential(ctx, [
        LineTaylorLocalExpansion(shidong_2d_in_3d_kernel,
            order=vol_qbx_order)])
    layer_pot_v1f1 = LayerPotential(ctx, [
        LineTaylorLocalExpansion(yukawa_2d_in_3d_kernel_1,
            order=vol_qbx_order)])
# }}}

# {{{ volume integral

    vol_x = vol_discr.nodes(),with_queue(queue)

    # target points
    targets = cl.array.zeros(queue, (3,) + vol_x.shape[1:], vol_x.dtype)
    targets[:2] = vol_x

    # expansion centers
    center_dist = 0.125*np.min(
            cl.clmath.sqrt(
                bind(vol_discr,
                    p.area_element(mesh.ambient_dim, mesh.dim))
                (queue)).get())
    centers = make_obj_array([ci.copy().reshape(vol_discr.nnodes) for ci in targets])
    centers[2][:] = center_dist
    print(center_dist)

    # source points
    # FIXME: use over sampled source points?
    sources = cl.array.zeros(queue, (3,) + vol_x.shape[1:], vol_x.dtype)
    sources[:2] = vol_x

    # a manufactured f1
    x_sin_factor = 30
    y_sin_factor = 10
    def f1_func(x, y)
        return 0.1 * cl.clmath.sin(x_sin_factor*x) * cl.clmath.sin(y_sin_factor*y)

    # strengths (with quadrature weights)
    f1 = f1_func(vol_x[0], vol_x[1])
    vol_weights = bind(vol_discr,
            p.area_element(mesh.ambient_dim, mesh.dim) * p.QWeight()
            )(queue)

    print("volume: %d source nodes, %d target nodes" % (
        vol_discr.nnodes, vol_discr.nnodes))

    evt, (vol_pot_v0f1,) = layer_pot_v0f1(
            queue,
            targets=targets.reshape(3, vol_discr.nnodes),
            centers=centers,
            sources=sources.reshape(3, vol_discr.nnodes),
            strengths=(
                (vol_weights * f1).reshape(vol_discr.nnodes),)
            )

    evt, (vol_pot_v1f1,) = layer_pot_v1f1(
            queue,
            targets=targets.reshape(3, vol_discr.nnodes),
            centers=centers,
            sources=sources.reshape(3, vol_discr.nnodes),
            strengths=(
                (vol_weights * f1).reshape(vol_discr.nnodes),)
            )

# }}}


    # {{{ fix rhs and solve

    nodes = density_discr.nodes().with_queue(queue)

    def g(xvec):
        x, y = xvec
        return cl.clmath.cos(5*cl.clmath.atan2(y, x))

    bc = sym.make_obj_array([
        # FIXME: Realistic BC
        5+g(nodes),
        3-g(nodes),
        ])

    from pytential.solve import gmres
    gmres_result = gmres(
            bound_op.scipy_op(queue, "sigma", dtype=np.complex128),
            bc, tol=1e-8, progress=True,
            stall_iterations=0,
            hard_failure=True)

    sigma = gmres_result.solution

    # }}}

    # {{{ check pde

    def check_pde():
        from sumpy.point_calculus import CalculusPatch
        cp = CalculusPatch(np.zeros(2), order=4, h=0.1)
        targets = cl.array.to_device(queue, cp.points)

        u, v = bind(
                (qbx, PointsTarget(targets)),
                chop.representation(unk))(queue, sigma=sigma)

        u = u.get().real
        v = v.get().real

        lap_u = -(v - chop.b*u)

        print(la.norm(u), la.norm(v))

        print(la.norm(
            cp.laplace(lap_u) - chop.b * cp.laplace(u) + chop.c*u))

        print(la.norm(
            v + cp.laplace(u) - chop.b*u))
        1/0

    check_pde()

    # }}}

    # {{{ postprocess/visualize

    from sumpy.visualization import FieldPlotter
    fplot = FieldPlotter(np.zeros(2), extent=5, npoints=500)

    targets = cl.array.to_device(queue, fplot.points)

    qbx_stick_out = qbx.copy(target_stick_out_factor=0.05)
    indicator_qbx = qbx_stick_out.copy(qbx_order=2)

    from sumpy.kernel import LaplaceKernel
    ones_density = density_discr.zeros(queue)
    ones_density.fill(1)
    indicator = bind(
            (indicator_qbx, PointsTarget(targets)),
            sym.D(LaplaceKernel(2), sym.var("sigma")))(
                    queue, sigma=ones_density).get()

    try:
        u, v = bind(
                (qbx_stick_out, PointsTarget(targets)),
                chop.representation(unk))(queue, sigma=sigma)
    except QBXTargetAssociationFailedException as e:
        fplot.write_vtk_file(
                "failed-targets.vts",
                [
                    ("failed", e.failed_target_flags.get(queue))
                    ]
                )
        raise
    u = u.get().real
    v = v.get().real

    #fplot.show_scalar_in_mayavi(fld_in_vol.real, max_val=5)
    fplot.write_vtk_file(
            "potential.vts",
            [
                ("u", u),
                ("v", v),
                ("indicator", indicator),
                ]
            )

    # }}}


if __name__ == "__main__":
    main()<|MERGE_RESOLUTION|>--- conflicted
+++ resolved
@@ -9,7 +9,6 @@
 
 from pytential import bind, sym, norm  # noqa
 from pytential.target import PointsTarget
-
 # {{{ set some constants for use below
 
 nelements = 20
@@ -248,15 +247,7 @@
     lambda2 = ( b - sqdet ) / 2.
 
     from pytential.symbolic.pde.cahn_hilliard import CahnHilliardOperator
-<<<<<<< HEAD
-    chop = CahnHilliardOperator(
-            # FIXME: Constants?
-            lambda1=lambda1,
-            lambda2=lambda2,
-            c=c)
-=======
     chop = CahnHilliardOperator(b=5, c=1)
->>>>>>> 5b6af6d6
 
     unk = chop.make_unknown("sigma")
     bound_op = bind(qbx, chop.operator(unk))
